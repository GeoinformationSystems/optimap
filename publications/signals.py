import logging
logger = logging.getLogger(__name__)

from django.db.models.signals import pre_save
from django.dispatch import receiver
from django.contrib.auth import get_user_model
<<<<<<< HEAD
User = get_user_model()
=======
>>>>>>> 03844fc6
from django.conf import settings
from django.db.models.signals import post_save
User = get_user_model() 
from publications.models import UserProfile

@receiver(pre_save, sender=User)
def update_user_callback(sender, instance, **kwargs):
    logging.info('New user added: ', instance.email)

    if instance.email in settings.OPTIMAP_SUPERUSER_EMAILS and not instance.is_superuser:
        logging.warning('Registering user %s as admin', instance.email)
        instance.is_staff = True
        instance.is_superuser = True

@receiver(post_save, sender=User)
def create_or_update_user_profile(sender, instance, created, **kwargs):
    if created:
        UserProfile.objects.create(user=instance) 
    else:
        instance.userprofile.save()  <|MERGE_RESOLUTION|>--- conflicted
+++ resolved
@@ -4,10 +4,7 @@
 from django.db.models.signals import pre_save
 from django.dispatch import receiver
 from django.contrib.auth import get_user_model
-<<<<<<< HEAD
 User = get_user_model()
-=======
->>>>>>> 03844fc6
 from django.conf import settings
 from django.db.models.signals import post_save
 User = get_user_model() 
