"""publications serializers."""

from rest_framework import serializers
from rest_framework_gis.serializers import GeoFeatureModelSerializer
from rest_framework import serializers as drf_serializers
from .models import Publication, Subscription, Source
from django.contrib.auth import get_user_model

User = get_user_model()

class SourceSerializer(serializers.ModelSerializer):
    works_api_url = serializers.CharField(read_only=True)

    class Meta:
        model = Source
        fields = [
            "id",
            "name",
            "issn_l",
            "openalex_id",
            "openalex_url",
            "publisher_name",
            "works_count",
            "works_api_url",
        ]


class PublicationSerializer(GeoFeatureModelSerializer):
    source_details = SourceSerializer(source="source", read_only=True)

    class Meta:
        model = Publication
        geo_field = "geometry"
        fields = [
            "id",
            "title",
            "abstract",
            "publicationDate",
            "doi",
            "url",
            "timeperiod_startdate",
            "timeperiod_enddate",
            "source_details",
        ]
        auto_bbox = True


class SubscriptionSerializer(serializers.ModelSerializer):
    class Meta:
        model = Subscription
<<<<<<< HEAD
        fields = (
            "id",
            "user",
            "name",
            "search_term",
            "timeperiod_startdate",
            "timeperiod_enddate",
            "region",
            "subscribed",
        )

=======
        fields = ("search_term","timeperiod_startdate","timeperiod_enddate","user")
        geo_field = "region"
        auto_bbox = True
>>>>>>> c3d62dbc
        
class EmailChangeSerializer(serializers.ModelSerializer):  
    """Handles email change requests."""

    class Meta:
        model = User
        fields = ["email"]

    def validate_email(self, value):
        """Ensure the new email is not already in use."""
        if User.objects.filter(email=value).exists():
            raise drf_serializers.ValidationError("This email is already registered.")
        return value


class UserSerializer(drf_serializers.ModelSerializer):
    class Meta:
        model = User
        fields = ["id", "username", "email"] <|MERGE_RESOLUTION|>--- conflicted
+++ resolved
@@ -25,12 +25,14 @@
         ]
 
 
+
 class PublicationSerializer(GeoFeatureModelSerializer):
     source_details = SourceSerializer(source="source", read_only=True)
 
     class Meta:
         model = Publication
         geo_field = "geometry"
+        auto_bbox = True
         fields = [
             "id",
             "title",
@@ -42,13 +44,13 @@
             "timeperiod_enddate",
             "source_details",
         ]
-        auto_bbox = True
 
 
-class SubscriptionSerializer(serializers.ModelSerializer):
+
+
+class SubscriptionSerializer(GeoFeatureModelSerializer):
     class Meta:
         model = Subscription
-<<<<<<< HEAD
         fields = (
             "id",
             "user",
@@ -60,13 +62,11 @@
             "subscribed",
         )
 
-=======
-        fields = ("search_term","timeperiod_startdate","timeperiod_enddate","user")
         geo_field = "region"
         auto_bbox = True
->>>>>>> c3d62dbc
-        
-class EmailChangeSerializer(serializers.ModelSerializer):  
+
+
+class EmailChangeSerializer(serializers.ModelSerializer):
     """Handles email change requests."""
 
     class Meta:
@@ -83,4 +83,4 @@
 class UserSerializer(drf_serializers.ModelSerializer):
     class Meta:
         model = User
-        fields = ["id", "username", "email"] +        fields = ["id", "username", "email"]