import logging
logger = logging.getLogger(__name__)

from django_q.models import Schedule
from publications.models import Publication, HarvestingEvent, Source
from bs4 import BeautifulSoup
import json
import xml.dom.minidom
from django.contrib.gis.geos import GEOSGeometry
import requests
from django.core.mail import send_mail, EmailMessage
from django.utils import timezone 
from requests.auth import HTTPBasicAuth
import os
from django.conf import settings
from django.utils.timezone import now
from django.contrib.auth import get_user_model
User = get_user_model()
from .models import EmailLog, Subscription
from datetime import datetime, timedelta
from django.urls import reverse
from urllib.parse import quote
from datetime import datetime
from django_q.tasks import schedule
from django.utils import timezone 
from django_q.tasks import schedule
from django_q.models import Schedule
import time  
import calendar
<<<<<<< HEAD
import subprocess
import gzip
import os

# ------------------------------
# Helper functions for harvesting
# ------------------------------
=======
import re

BASE_URL = settings.BASE_URL
>>>>>>> 186f5012

def extract_geometry_from_html(content):
    for tag in content.find_all("meta"):
        if tag.get("name", None) == "DC.SpatialCoverage":
            data = tag.get("content", None)
            try:
                geom = json.loads(data)
                geom_data = geom["features"][0]["geometry"]
                # Prepare geometry data as a GeometryCollection
                type_geom = {'type': 'GeometryCollection'}
                geom_content = {"geometries": [geom_data]}
                type_geom.update(geom_content)
                geom_data_string = json.dumps(type_geom)
                try:
                    geom_object = GEOSGeometry(geom_data_string)
                    logger.debug('Found geometry: %s', geom_object)
                    return geom_object
                except Exception as e:
                    logger.error("Cannot create geometry from string '%s': %s", geom_data_string, e)
            except ValueError as e:
                logger.error("Error loading JSON from %s: %s", tag.get("name"), e)

def extract_timeperiod_from_html(content):
    period = [None, None]
    for tag in content.find_all("meta"):
        if tag.get("name", None) in ['DC.temporal', 'DC.PeriodOfTime']:
            data = tag.get("content", None)
            period = data.split("/")
            logger.debug('Found time period: %s', period)
            break
    return [period[0]], [period[1]]

DOI_REGEX = re.compile(r'10\.\d{4,9}/[-._;()/:A-Z0-9]+', re.IGNORECASE)

def parse_oai_xml_and_save_publications(content, event):

    DOMTree = xml.dom.minidom.parseString(content)
    collection = DOMTree.documentElement
<<<<<<< HEAD
    articles = collection.getElementsByTagName("dc:identifier")
    articles_count = len(articles)
    for i in range(articles_count):
        identifier = collection.getElementsByTagName("dc:identifier")
        identifier_value = identifier[i].firstChild.nodeValue
        logger.debug("Retrieving %s", identifier_value)
        
        if identifier_value.startswith('http'):
            try:
                with requests.get(identifier_value) as response:
                    soup = BeautifulSoup(response.content, 'html.parser')
                    geom_object = extract_geometry_from_html(soup)
                    period_start, period_end = extract_timeperiod_from_html(soup)
            except Exception as e:
                logger.error("Error retrieving/extracting geometry from URL %s: %s", identifier_value, e)
                logger.error("Continuing with the next article...")
                continue
        else:
=======

    records = collection.getElementsByTagName("record")

    if not records:
        logger.warning("No articles found in OAI-PMH response!")
        return

    existing_urls = set(Publication.objects.values_list('url', flat=True))
    existing_dois = set(Publication.objects.exclude(doi__isnull=True).values_list('doi', flat=True)) 
    for record in records:
        try:
            def get_text(tag_name):
                nodes = record.getElementsByTagName(tag_name)
                return nodes[0].firstChild.nodeValue.strip() if nodes and nodes[0].firstChild else None

            identifier_value = get_text("dc:identifier")
            title_value = get_text("dc:title")
            abstract_text = get_text("dc:description")
            journal_value = get_text("dc:publisher")
            date_value = get_text("dc:date")

            doi_text = None
            doi_nodes = record.getElementsByTagName("dc:identifier")
            for node in doi_nodes:
                if node.firstChild and node.firstChild.nodeValue:
                    candidate = node.firstChild.nodeValue.strip()
                    match = DOI_REGEX.search(candidate)
                    if match:
                        doi_text = match.group(0)
                        break

            if not identifier_value or not identifier_value.startswith("http"):
                logger.warning("Skipping record with invalid URL: %s", identifier_value)
                continue

            if doi_text and doi_text in existing_dois:
                logger.info("Skipping duplicate publication (DOI): %s", doi_text)
                continue

            if identifier_value in existing_urls:
                logger.info("Skipping duplicate publication (URL): %s", identifier_value)
                continue

            existing_urls.add(identifier_value)
            if doi_text:
                existing_dois.add(doi_text)

>>>>>>> 186f5012
            geom_object = None
            period_start = []
            period_end = []
            with requests.get(identifier_value) as response:
                soup = BeautifulSoup(response.content, "html.parser")
                geom_object = extract_geometry_from_html(soup)
                period_start, period_end = extract_timeperiod_from_html(soup)

            publication = Publication(
                title=title_value,
                abstract=abstract_text,
                publicationDate=date_value,
                url=identifier_value,
                doi=doi_text if doi_text else None,
                source=journal_value,
                geometry=geom_object,
                timeperiod_startdate=period_start,
                timeperiod_enddate=period_end
            )
            publication.save()
            print("Saved new publication: %s", identifier_value)

        except Exception as e:
            print("Error parsing record: %s", str(e))
            continue

def harvest_oai_endpoint(source_id):
    source = Source.objects.get(id=source_id)
    event = HarvestingEvent.objects.create(source=source, status="in_progress")

    username = os.getenv("OPTIMAP_OAI_USERNAME")
    password = os.getenv("OPTIMAP_OAI_PASSWORD")

<<<<<<< HEAD
        title = collection.getElementsByTagName("dc:title")
        title_value = title[0].firstChild.nodeValue if title else None
        abstract = collection.getElementsByTagName("dc:description")
        abstract_text = abstract[0].firstChild.nodeValue if abstract else None
        journal = collection.getElementsByTagName("dc:publisher")
        journal_value = journal[0].firstChild.nodeValue if journal else None
        date = collection.getElementsByTagName("dc:date")
        date_value = date[0].firstChild.nodeValue if date else None

        publication = Publication(
            title=title_value,
            abstract=abstract_text,
            publicationDate=date_value,
            url=identifier_value,
            source=journal_value,
            geometry=geom_object,
            timeperiod_startdate=period_start,
            timeperiod_enddate=period_end
        )
        publication.save()
        logger.info('Saved new publication for %s: %s', identifier_value, publication.get_absolute_url())

def harvest_oai_endpoint(url):
    try:
        with requests.Session() as s:
            response = s.get(url)
            parse_oai_xml_and_save_publications(response.content)
    except requests.exceptions.RequestException as e:
        logger.error("The requested URL is invalid or has connection issues: %s", url)

# ------------------------------
# Email and Scheduling Functions
# ------------------------------
=======
    try:
        with requests.Session() as session:
            response = session.get(source.url_field, auth=HTTPBasicAuth(username, password))
            response.raise_for_status() 
            parse_oai_xml_and_save_publications(response.content, event)
>>>>>>> 186f5012

            event.status = "completed"
            event.completed_at = timezone.now()
            event.save()
            print("Harvesting completed for", source.url_field)

    except requests.exceptions.RequestException as e:
        print("Error harvesting from", source.url_field, ":", e)
        event.status = "failed"
        event.log = str(e)
        event.save()
def send_monthly_email(trigger_source='manual', sent_by=None):
    recipients = User.objects.filter(userprofile__notify_new_manuscripts=True).values_list('email', flat=True)
    last_month = now().replace(day=1) - timedelta(days=1)
    new_manuscripts = Publication.objects.filter(creationDate__month=last_month.month)

    if not recipients.exists() or not new_manuscripts.exists():
        return

    subject = "📚 New Manuscripts This Month"
    content = "Here are the new manuscripts:\n" + "\n".join([pub.title for pub in new_manuscripts])

    for recipient in recipients:
        try:
            send_mail(
                subject,
                content,
                settings.EMAIL_HOST_USER,
                [recipient],
                fail_silently=False,
            )
            EmailLog.log_email(
                recipient, subject, content, sent_by=sent_by, trigger_source=trigger_source, status="success"
            )
<<<<<<< HEAD
            time.sleep(getattr(settings, "EMAIL_SEND_DELAY", 2))
=======
            time.sleep(settings.EMAIL_SEND_DELAY) 

>>>>>>> 186f5012
        except Exception as e:
            error_message = str(e)
            logger.error(f"Failed to send monthly email to {recipient}: {error_message}")
            EmailLog.log_email(
                recipient, subject, content, sent_by=sent_by, trigger_source=trigger_source, status="failed", error_message=error_message
            )

<<<<<<< HEAD
def schedule_monthly_email_task(sent_by=None):
    if not Schedule.objects.filter(func='publications.tasks.send_monthly_email').exists():
        now_dt = datetime.now()
        last_day = calendar.monthrange(now_dt.year, now_dt.month)[1]
        next_run_date = now_dt.replace(day=last_day, hour=23, minute=59)
=======

def send_subscription_based_email(trigger_source='manual', sent_by=None, user_ids=None):
    query = Subscription.objects.filter(subscribed=True, user__isnull=False) 
    if user_ids:
        query = query.filter(user__id__in=user_ids) 

    for subscription in query:
        user_email = subscription.user.email  

        new_publications = Publication.objects.filter(
                    geometry__intersects=subscription.region, 
                    # publicationDate__gte=subscription.timeperiod_startdate, 
                    # publicationDate__lte=subscription.timeperiod_enddate  
        )

        if not new_publications.exists():
            continue 

        unsubscribe_specific = f"{BASE_URL}{reverse('optimap:unsubscribe')}?search={quote(subscription.search_term)}"
        unsubscribe_all = f"{BASE_URL}{reverse('optimap:unsubscribe')}?all=true"

        subject = f"📚 New Manuscripts Matching '{subscription.search_term}'"
        
        bullet_list = "\n".join([f"- {pub.title}" for pub in new_publications])

        content = f"""Dear {subscription.user.username},
        Here are the latest manuscripts matching your subscription:

        {bullet_list}

        Manage your subscriptions:
        Unsubscribe from '{subscription.search_term}': {unsubscribe_specific}
        Unsubscribe from All: {unsubscribe_all}
        """

        try:
            email = EmailMessage(subject, content, settings.EMAIL_HOST_USER, [user_email])
            email.send()
            EmailLog.log_email(
                user_email, subject, content, sent_by=sent_by, trigger_source=trigger_source, status="success"
            )
            time.sleep(settings.EMAIL_SEND_DELAY) 

        except Exception as e:
            error_message = str(e)
            logger.error(f"Failed to send subscription email to {user_email}: {error_message}")
            EmailLog.log_email(
                user_email, subject, content, sent_by=sent_by, trigger_source=trigger_source, status="failed", error_message=error_message
            )

def schedule_monthly_email_task(sent_by=None):
    if not Schedule.objects.filter(func='publications.tasks.send_monthly_email').exists():
        now = datetime.now()
        last_day_of_month = calendar.monthrange(now.year, now.month)[1]  # Get last day of the month
        next_run_date = now.replace(day=last_day_of_month, hour=23, minute=59)  # Run at the end of the last day
>>>>>>> 186f5012
        schedule(
            'publications.tasks.send_monthly_email',
            schedule_type='M',
            repeats=-1,
            next_run=next_run_date,
<<<<<<< HEAD
            kwargs={'trigger_source': 'scheduled', 'sent_by': sent_by.id if sent_by else None}
        )

# ------------------------------
# New GeoJSON/GeoPackage Cache Functions
# ------------------------------

def regenerate_geojson_cache():
    """
    Serializes all Publication objects into a GeoJSON FeatureCollection,
    writes it to a file, and creates a gzipped version.
    """
    from django.core.serializers import serialize
    features = []
    geojson_str = serialize('geojson', Publication.objects.all(), geometry_field='geometry')
    try:
        geojson_obj = json.loads(geojson_str)
        features = geojson_obj.get("features", [])
    except Exception as e:
        logger.error("Error parsing GeoJSON: %s", e)
    
    full_collection = {
        "type": "FeatureCollection",
        "crs": {"type": "name", "properties": {"name": "EPSG:4326"}},
        "features": features
    }
    
    cache_dir = os.path.join(os.path.dirname(__file__), 'cache')
    os.makedirs(cache_dir, exist_ok=True)
    
    json_path = os.path.join(cache_dir, 'geojson_cache.json')
    with open(json_path, 'w') as f:
        json.dump(full_collection, f)
    
    gzip_path = os.path.join(cache_dir, 'geojson_cache.json.gz')
    with gzip.open(gzip_path, 'wt') as f:
        json.dump(full_collection, f)
    
    logger.info("GeoJSON cache regenerated successfully.")
    return json_path

def convert_geojson_to_geopackage(geojson_path):
    """
    Converts the GeoJSON file at geojson_path to a GeoPackage using ogr2ogr.
    """
    cache_dir = os.path.join(os.path.dirname(__file__), 'cache')
    geopackage_path = os.path.join(cache_dir, 'publications.gpkg')
    cmd = ["ogr2ogr", "-f", "GPKG", geopackage_path, geojson_path]
    try:
        subprocess.check_call(cmd)
        logger.info("GeoPackage generated at: %s", geopackage_path)
    except subprocess.CalledProcessError as e:
        logger.error("Error converting GeoJSON to GeoPackage: %s", e)
        geopackage_path = None
    return geopackage_path

def regenerate_geopackage_cache():
    """
    Regenerates the GeoJSON cache and converts it to a GeoPackage.
    Intended to be run on a schedule via Django Q.
    """
    json_path = regenerate_geojson_cache()
    gpkg_path = convert_geojson_to_geopackage(json_path)
    return gpkg_path
=======
            kwargs={'trigger_source': 'scheduled', 'sent_by': sent_by.id if sent_by else None} 
        )
        logger.info(f"Scheduled 'schedule_monthly_email_task' for {next_run_date}")

def schedule_subscription_email_task(sent_by=None):
    if not Schedule.objects.filter(func='publications.tasks.send_subscription_based_email').exists():
        now = datetime.now()
        last_day_of_month = calendar.monthrange(now.year, now.month)[1]  # Get last day of the month
        next_run_date = now.replace(day=last_day_of_month, hour=23, minute=59)  # Run at the end of the last day
        schedule(
            'publications.tasks.send_subscription_based_email',
            schedule_type='M',
            repeats=-1,
            next_run=next_run_date,
            kwargs={'trigger_source': 'scheduled', 'sent_by': sent_by.id if sent_by else None} 
        )
        logger.info(f"Scheduled 'send_subscription_based_email' for {next_run_date}")
>>>>>>> 186f5012
<|MERGE_RESOLUTION|>--- conflicted
+++ resolved
@@ -27,19 +27,12 @@
 from django_q.models import Schedule
 import time  
 import calendar
-<<<<<<< HEAD
+import re
 import subprocess
 import gzip
 import os
 
-# ------------------------------
-# Helper functions for harvesting
-# ------------------------------
-=======
-import re
-
 BASE_URL = settings.BASE_URL
->>>>>>> 186f5012
 
 def extract_geometry_from_html(content):
     for tag in content.find_all("meta"):
@@ -78,26 +71,6 @@
 
     DOMTree = xml.dom.minidom.parseString(content)
     collection = DOMTree.documentElement
-<<<<<<< HEAD
-    articles = collection.getElementsByTagName("dc:identifier")
-    articles_count = len(articles)
-    for i in range(articles_count):
-        identifier = collection.getElementsByTagName("dc:identifier")
-        identifier_value = identifier[i].firstChild.nodeValue
-        logger.debug("Retrieving %s", identifier_value)
-        
-        if identifier_value.startswith('http'):
-            try:
-                with requests.get(identifier_value) as response:
-                    soup = BeautifulSoup(response.content, 'html.parser')
-                    geom_object = extract_geometry_from_html(soup)
-                    period_start, period_end = extract_timeperiod_from_html(soup)
-            except Exception as e:
-                logger.error("Error retrieving/extracting geometry from URL %s: %s", identifier_value, e)
-                logger.error("Continuing with the next article...")
-                continue
-        else:
-=======
 
     records = collection.getElementsByTagName("record")
 
@@ -145,7 +118,6 @@
             if doi_text:
                 existing_dois.add(doi_text)
 
->>>>>>> 186f5012
             geom_object = None
             period_start = []
             period_end = []
@@ -179,47 +151,11 @@
     username = os.getenv("OPTIMAP_OAI_USERNAME")
     password = os.getenv("OPTIMAP_OAI_PASSWORD")
 
-<<<<<<< HEAD
-        title = collection.getElementsByTagName("dc:title")
-        title_value = title[0].firstChild.nodeValue if title else None
-        abstract = collection.getElementsByTagName("dc:description")
-        abstract_text = abstract[0].firstChild.nodeValue if abstract else None
-        journal = collection.getElementsByTagName("dc:publisher")
-        journal_value = journal[0].firstChild.nodeValue if journal else None
-        date = collection.getElementsByTagName("dc:date")
-        date_value = date[0].firstChild.nodeValue if date else None
-
-        publication = Publication(
-            title=title_value,
-            abstract=abstract_text,
-            publicationDate=date_value,
-            url=identifier_value,
-            source=journal_value,
-            geometry=geom_object,
-            timeperiod_startdate=period_start,
-            timeperiod_enddate=period_end
-        )
-        publication.save()
-        logger.info('Saved new publication for %s: %s', identifier_value, publication.get_absolute_url())
-
-def harvest_oai_endpoint(url):
-    try:
-        with requests.Session() as s:
-            response = s.get(url)
-            parse_oai_xml_and_save_publications(response.content)
-    except requests.exceptions.RequestException as e:
-        logger.error("The requested URL is invalid or has connection issues: %s", url)
-
-# ------------------------------
-# Email and Scheduling Functions
-# ------------------------------
-=======
     try:
         with requests.Session() as session:
             response = session.get(source.url_field, auth=HTTPBasicAuth(username, password))
             response.raise_for_status() 
             parse_oai_xml_and_save_publications(response.content, event)
->>>>>>> 186f5012
 
             event.status = "completed"
             event.completed_at = timezone.now()
@@ -254,12 +190,8 @@
             EmailLog.log_email(
                 recipient, subject, content, sent_by=sent_by, trigger_source=trigger_source, status="success"
             )
-<<<<<<< HEAD
-            time.sleep(getattr(settings, "EMAIL_SEND_DELAY", 2))
-=======
             time.sleep(settings.EMAIL_SEND_DELAY) 
 
->>>>>>> 186f5012
         except Exception as e:
             error_message = str(e)
             logger.error(f"Failed to send monthly email to {recipient}: {error_message}")
@@ -267,13 +199,6 @@
                 recipient, subject, content, sent_by=sent_by, trigger_source=trigger_source, status="failed", error_message=error_message
             )
 
-<<<<<<< HEAD
-def schedule_monthly_email_task(sent_by=None):
-    if not Schedule.objects.filter(func='publications.tasks.send_monthly_email').exists():
-        now_dt = datetime.now()
-        last_day = calendar.monthrange(now_dt.year, now_dt.month)[1]
-        next_run_date = now_dt.replace(day=last_day, hour=23, minute=59)
-=======
 
 def send_subscription_based_email(trigger_source='manual', sent_by=None, user_ids=None):
     query = Subscription.objects.filter(subscribed=True, user__isnull=False) 
@@ -329,79 +254,12 @@
         now = datetime.now()
         last_day_of_month = calendar.monthrange(now.year, now.month)[1]  # Get last day of the month
         next_run_date = now.replace(day=last_day_of_month, hour=23, minute=59)  # Run at the end of the last day
->>>>>>> 186f5012
         schedule(
             'publications.tasks.send_monthly_email',
             schedule_type='M',
             repeats=-1,
             next_run=next_run_date,
-<<<<<<< HEAD
             kwargs={'trigger_source': 'scheduled', 'sent_by': sent_by.id if sent_by else None}
-        )
-
-# ------------------------------
-# New GeoJSON/GeoPackage Cache Functions
-# ------------------------------
-
-def regenerate_geojson_cache():
-    """
-    Serializes all Publication objects into a GeoJSON FeatureCollection,
-    writes it to a file, and creates a gzipped version.
-    """
-    from django.core.serializers import serialize
-    features = []
-    geojson_str = serialize('geojson', Publication.objects.all(), geometry_field='geometry')
-    try:
-        geojson_obj = json.loads(geojson_str)
-        features = geojson_obj.get("features", [])
-    except Exception as e:
-        logger.error("Error parsing GeoJSON: %s", e)
-    
-    full_collection = {
-        "type": "FeatureCollection",
-        "crs": {"type": "name", "properties": {"name": "EPSG:4326"}},
-        "features": features
-    }
-    
-    cache_dir = os.path.join(os.path.dirname(__file__), 'cache')
-    os.makedirs(cache_dir, exist_ok=True)
-    
-    json_path = os.path.join(cache_dir, 'geojson_cache.json')
-    with open(json_path, 'w') as f:
-        json.dump(full_collection, f)
-    
-    gzip_path = os.path.join(cache_dir, 'geojson_cache.json.gz')
-    with gzip.open(gzip_path, 'wt') as f:
-        json.dump(full_collection, f)
-    
-    logger.info("GeoJSON cache regenerated successfully.")
-    return json_path
-
-def convert_geojson_to_geopackage(geojson_path):
-    """
-    Converts the GeoJSON file at geojson_path to a GeoPackage using ogr2ogr.
-    """
-    cache_dir = os.path.join(os.path.dirname(__file__), 'cache')
-    geopackage_path = os.path.join(cache_dir, 'publications.gpkg')
-    cmd = ["ogr2ogr", "-f", "GPKG", geopackage_path, geojson_path]
-    try:
-        subprocess.check_call(cmd)
-        logger.info("GeoPackage generated at: %s", geopackage_path)
-    except subprocess.CalledProcessError as e:
-        logger.error("Error converting GeoJSON to GeoPackage: %s", e)
-        geopackage_path = None
-    return geopackage_path
-
-def regenerate_geopackage_cache():
-    """
-    Regenerates the GeoJSON cache and converts it to a GeoPackage.
-    Intended to be run on a schedule via Django Q.
-    """
-    json_path = regenerate_geojson_cache()
-    gpkg_path = convert_geojson_to_geopackage(json_path)
-    return gpkg_path
-=======
-            kwargs={'trigger_source': 'scheduled', 'sent_by': sent_by.id if sent_by else None} 
         )
         logger.info(f"Scheduled 'schedule_monthly_email_task' for {next_run_date}")
 
@@ -418,4 +276,66 @@
             kwargs={'trigger_source': 'scheduled', 'sent_by': sent_by.id if sent_by else None} 
         )
         logger.info(f"Scheduled 'send_subscription_based_email' for {next_run_date}")
->>>>>>> 186f5012
+
+
+# ------------------------------
+# New GeoJSON/GeoPackage Cache Functions
+# ------------------------------
+
+def regenerate_geojson_cache():
+    """
+    Serializes all Publication objects into a GeoJSON FeatureCollection,
+    writes it to a file, and creates a gzipped version.
+    """
+    from django.core.serializers import serialize
+    features = []
+    geojson_str = serialize('geojson', Publication.objects.all(), geometry_field='geometry')
+    try:
+        geojson_obj = json.loads(geojson_str)
+        features = geojson_obj.get("features", [])
+    except Exception as e:
+        logger.error("Error parsing GeoJSON: %s", e)
+    
+    full_collection = {
+        "type": "FeatureCollection",
+        "crs": {"type": "name", "properties": {"name": "EPSG:4326"}},
+        "features": features
+    }
+    
+    cache_dir = os.path.join(os.path.dirname(__file__), 'cache')
+    os.makedirs(cache_dir, exist_ok=True)
+    
+    json_path = os.path.join(cache_dir, 'geojson_cache.json')
+    with open(json_path, 'w') as f:
+        json.dump(full_collection, f)
+    
+    gzip_path = os.path.join(cache_dir, 'geojson_cache.json.gz')
+    with gzip.open(gzip_path, 'wt') as f:
+        json.dump(full_collection, f)
+    
+    logger.info("GeoJSON cache regenerated successfully.")
+    return json_path
+
+def convert_geojson_to_geopackage(geojson_path):
+    """
+    Converts the GeoJSON file at geojson_path to a GeoPackage using ogr2ogr.
+    """
+    cache_dir = os.path.join(os.path.dirname(__file__), 'cache')
+    geopackage_path = os.path.join(cache_dir, 'publications.gpkg')
+    cmd = ["ogr2ogr", "-f", "GPKG", geopackage_path, geojson_path]
+    try:
+        subprocess.check_call(cmd)
+        logger.info("GeoPackage generated at: %s", geopackage_path)
+    except subprocess.CalledProcessError as e:
+        logger.error("Error converting GeoJSON to GeoPackage: %s", e)
+        geopackage_path = None
+    return geopackage_path
+
+def regenerate_geopackage_cache():
+    """
+    Regenerates the GeoJSON cache and converts it to a GeoPackage.
+    Intended to be run on a schedule via Django Q.
+    """
+    json_path = regenerate_geojson_cache()
+    gpkg_path = convert_geojson_to_geopackage(json_path)
+    return gpkg_path