import logging
logger = logging.getLogger(__name__)

from django_q.models import Schedule
from publications.models import Publication
from bs4 import BeautifulSoup
import json
import xml.dom.minidom
from django.contrib.gis.geos import GEOSGeometry
import requests
from django.core.mail import send_mail, EmailMultiAlternatives
from django.conf import settings
from django.utils.timezone import now
<<<<<<< HEAD
from django.contrib.auth.models import User
from .models import EmailLog, Subscription
=======
from django.contrib.auth import get_user_model
User = get_user_model()
from .models import EmailLog
>>>>>>> dbb99145
from datetime import datetime, timedelta
from django.urls import reverse
from urllib.parse import quote
from datetime import datetime
from django_q.tasks import schedule
from django.utils import timezone 
from django_q.tasks import schedule
from django_q.models import Schedule
import time  
import calendar

BASE_URL = settings.BASE_URL

def extract_geometry_from_html(content):
    for tag in content.find_all("meta"):
        if tag.get("name", None) == "DC.SpatialCoverage":
            data = tag.get("content", None)
            try:
                geom = json.loads(data)

                geom_data = geom["features"][0]["geometry"]
                # preparing geometry data in accordance to geos API fields
                type_geom= {'type': 'GeometryCollection'}
                geom_content = {"geometries" : [geom_data]}
                type_geom.update(geom_content)
                geom_data_string= json.dumps(type_geom)
                try :
                    geom_object = GEOSGeometry(geom_data_string) # GeometryCollection object
                    logging.debug('Found geometry: %s', geom_object)
                    return geom_object
                except Exception as e:
                    logger.error("Cannot create geometry from string '%s': %s", geom_data_string, e)
            except ValueError as e:
                logger.error("Error loading JSON from %s: %s", tag.get("name"), e)

def extract_timeperiod_from_html(content):
    period = [None, None]
    for tag in content.find_all("meta"):
        if tag.get("name", None) in ['DC.temporal', 'DC.PeriodOfTime']:
            data = tag.get("content", None)
            period =  data.split("/")
            logging.debug('Found time period: %s', period)
            break;
    # returning arrays for array field in DB
    return [period[0]], [period[1]]

def parse_oai_xml_and_save_publications(content):
    DOMTree = xml.dom.minidom.parseString(content)
    collection = DOMTree.documentElement # pass DOMTree as argument
    articles = collection.getElementsByTagName("dc:identifier")
    articles_count_in_journal = len(articles)
    for i in range(articles_count_in_journal):
        identifier = collection.getElementsByTagName("dc:identifier")
        identifier_value = identifier[i].firstChild.nodeValue
        logger.debug("Retrieving %s", identifier_value)
        
        if identifier_value.startswith('http'):

            try:
                with requests.get(identifier_value) as response:
                    soup = BeautifulSoup(response.content, 'html.parser')

                    geom_object = extract_geometry_from_html(soup)
                    period_start, period_end = extract_timeperiod_from_html(soup)
            except Exception as e:
                logger.error("Error retrieving and extracting geometadata from URL %s: %s", identifier_value, e)
                logger.error("Continueing with the next article...")
                continue

        else:
            geom_object = None
            period_start = []
            period_end = []

        title = collection.getElementsByTagName("dc:title")
        if title:
            title_value = title[0].firstChild.nodeValue
        else :
            title_value = None
        abstract = collection.getElementsByTagName("dc:description")
        if abstract:
            abstract_text = abstract[0].firstChild.nodeValue
        else:
            abstract_text = None
        journal = collection.getElementsByTagName("dc:publisher")
        if journal:
            journal_value = journal[0].firstChild.nodeValue
        else:
            journal_value = None
        date = collection.getElementsByTagName("dc:date")
        if date:
            date_value = date[0].firstChild.nodeValue
        else:
            date_value = None

        publication = Publication(
            title = title_value,
            abstract = abstract_text,
            publicationDate = date_value,
            url = identifier_value,
            source = journal_value,
            geometry = geom_object,
            timeperiod_startdate = period_start,
            timeperiod_enddate = period_end)
        publication.save()
        logger.info('Saved new publication for %s: %s', identifier_value, publication.get_absolute_url())

def harvest_oai_endpoint(url):
    try:
        with requests.Session() as s:
            response = s.get(url)
            parse_oai_xml_and_save_publications(response.content)
    except requests.exceptions.RequestException as e:
        logger.error("The requested URL is invalid or has bad connection. Please check the URL: %s", url)

def send_monthly_email(trigger_source='manual', sent_by=None):
    recipients = User.objects.filter(userprofile__notify_new_manuscripts=True).values_list('email', flat=True)
    last_month = now().replace(day=1) - timedelta(days=1)
    new_manuscripts = Publication.objects.filter(creationDate__month=last_month.month)

    if not recipients.exists() or not new_manuscripts.exists():
        return

    subject = "New Manuscripts This Month"
    content = "Here are the new manuscripts:\n" + "\n".join([pub.title for pub in new_manuscripts])

    for recipient in recipients:
        try:
            send_mail(
                subject,
                content,
                settings.EMAIL_HOST_USER,
                [recipient],
                fail_silently=False,
            )
            
            EmailLog.log_email(
                recipient, subject, content, sent_by=sent_by, trigger_source=trigger_source, status="success"
            )
            time.sleep(getattr(settings, "EMAIL_SEND_DELAY", 2))  

        except Exception as e:
            error_message = str(e)
            EmailLog.log_email(
                recipient, subject, content, sent_by=sent_by, trigger_source=trigger_source, status="failed", error_message=error_message
            )


def send_subscription_based_email(trigger_source='manual', sent_by=None, user_ids=None):
    query = Subscription.objects.filter(subscribed=True, user__isnull=False) 
    if user_ids:
        query = query.filter(user__id__in=user_ids) 

    for subscription in query:
        user_email = subscription.user.email  

        new_publications = Publication.objects.filter(
                    geometry__intersects=subscription.region, 
                    # publicationDate__gte=subscription.timeperiod_startdate,  TODO: If we need to add query for timeperiod
                    # publicationDate__lte=subscription.timeperiod_enddate  
        )

        if not new_publications.exists():
            continue 

        unsubscribe_specific = f"{BASE_URL}{reverse('optimap:unsubscribe')}?search={quote(subscription.search_term)}" # TODO: Change base_url to actual URL
        unsubscribe_all = f"{BASE_URL}{reverse('optimap:unsubscribe')}?all=true"

        subject = f"New Manuscripts Matching '{subscription.search_term}'"

        content = f"""
            <html>
            <body>
                <p>Dear {subscription.user.username},</p>
                <p>Here are the latest manuscripts matching your subscription:</p>
                <ul>
                    {"".join([f'<li>{pub.title} ({pub.publicationDate})</li>' for pub in new_publications])}
                </ul>
                <p><a href="{unsubscribe_specific}">Unsubscribe from '{subscription.search_term}'</a> | 
                <a href="{unsubscribe_all}">Unsubscribe from All</a></p>
            </body>
            </html>
            """

        try:
            email = EmailMultiAlternatives(subject, content, settings.EMAIL_HOST_USER, [user_email])
            email.attach_alternative(content, "text/html")
            email.send()
            EmailLog.log_email(
                user_email, subject, content, sent_by=sent_by, trigger_source=trigger_source, status="success"
            )

        except Exception as e:
            error_message = str(e)
            EmailLog.log_email(
                user_email, subject, content, sent_by=sent_by, trigger_source=trigger_source, status="failed", error_message=error_message
            )

def schedule_monthly_email_task():
    if not Schedule.objects.filter(func='publications.tasks.send_monthly_email').exists():
        now = datetime.now()
        last_day_of_month = calendar.monthrange(now.year, now.month)[1]  # Get last day of the month
        next_run_date = now.replace(day=last_day_of_month, hour=23, minute=59)  # Run at the end of the last day
        schedule(
            'publications.tasks.send_monthly_email',
            schedule_type='M',
            repeats=-1,
            next_run=next_run_date,
            kwargs={'trigger_source': 'scheduled', 'sent_by': sent_by.id if sent_by else None} 
        )

def schedule_subscription_email_task():
    if not Schedule.objects.filter(func='publications.tasks.send_subscription_based_email').exists():
        now = datetime.now()
        last_day_of_month = calendar.monthrange(now.year, now.month)[1]  # Get last day of the month
        next_run_date = now.replace(day=last_day_of_month, hour=23, minute=59)  # Run at the end of the last day
        schedule(
            'publications.tasks.send_subscription_based_email',
            schedule_type='M',
            repeats=-1,
            next_run=next_run_date,
            kwargs={'trigger_source': 'scheduled', 'sent_by': sent_by.id if sent_by else None} 
        )<|MERGE_RESOLUTION|>--- conflicted
+++ resolved
@@ -11,14 +11,9 @@
 from django.core.mail import send_mail, EmailMultiAlternatives
 from django.conf import settings
 from django.utils.timezone import now
-<<<<<<< HEAD
-from django.contrib.auth.models import User
-from .models import EmailLog, Subscription
-=======
 from django.contrib.auth import get_user_model
 User = get_user_model()
 from .models import EmailLog
->>>>>>> dbb99145
 from datetime import datetime, timedelta
 from django.urls import reverse
 from urllib.parse import quote
