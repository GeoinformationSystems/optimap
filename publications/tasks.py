import logging
logger = logging.getLogger(__name__)

from django_q.models import Schedule
from publications.models import Publication
from bs4 import BeautifulSoup
import json
import xml.dom.minidom
from django.contrib.gis.geos import GEOSGeometry
import requests
from django.core.mail import send_mail, EmailMultiAlternatives
from django.conf import settings
from django.utils.timezone import now
from django.contrib.auth.models import User
<<<<<<< HEAD
from .models import SentEmailLog, Subscription
from datetime import timedelta
from django.urls import reverse
from urllib.parse import quote
from datetime import datetime
from django_q.tasks import schedule
from django.utils import timezone 
=======
from .models import EmailLog
from datetime import datetime, timedelta
from django_q.tasks import schedule
from django_q.models import Schedule
import time  
import calendar
>>>>>>> cfb0f1be

BASE_URL = settings.BASE_URL

def extract_geometry_from_html(content):
    for tag in content.find_all("meta"):
        if tag.get("name", None) == "DC.SpatialCoverage":
            data = tag.get("content", None)
            try:
                geom = json.loads(data)

                geom_data = geom["features"][0]["geometry"]
                # preparing geometry data in accordance to geos API fields
                type_geom= {'type': 'GeometryCollection'}
                geom_content = {"geometries" : [geom_data]}
                type_geom.update(geom_content)
                geom_data_string= json.dumps(type_geom)
                try :
                    geom_object = GEOSGeometry(geom_data_string) # GeometryCollection object
                    logging.debug('Found geometry: %s', geom_object)
                    return geom_object
                except Exception as e:
                    logger.error("Cannot create geometry from string '%s': %s", geom_data_string, e)
            except ValueError as e:
                logger.error("Error loading JSON from %s: %s", tag.get("name"), e)

def extract_timeperiod_from_html(content):
    period = [None, None]
    for tag in content.find_all("meta"):
        if tag.get("name", None) in ['DC.temporal', 'DC.PeriodOfTime']:
            data = tag.get("content", None)
            period =  data.split("/")
            logging.debug('Found time period: %s', period)
            break;
    # returning arrays for array field in DB
    return [period[0]], [period[1]]

def parse_oai_xml_and_save_publications(content):
    DOMTree = xml.dom.minidom.parseString(content)
    collection = DOMTree.documentElement # pass DOMTree as argument
    articles = collection.getElementsByTagName("dc:identifier")
    articles_count_in_journal = len(articles)
    for i in range(articles_count_in_journal):
        identifier = collection.getElementsByTagName("dc:identifier")
        identifier_value = identifier[i].firstChild.nodeValue
        logger.debug("Retrieving %s", identifier_value)
        
        if identifier_value.startswith('http'):

            try:
                with requests.get(identifier_value) as response:
                    soup = BeautifulSoup(response.content, 'html.parser')

                    geom_object = extract_geometry_from_html(soup)
                    period_start, period_end = extract_timeperiod_from_html(soup)
            except Exception as e:
                logger.error("Error retrieving and extracting geometadata from URL %s: %s", identifier_value, e)
                logger.error("Continueing with the next article...")
                continue

        else:
            geom_object = None
            period_start = []
            period_end = []

        title = collection.getElementsByTagName("dc:title")
        if title:
            title_value = title[0].firstChild.nodeValue
        else :
            title_value = None
        abstract = collection.getElementsByTagName("dc:description")
        if abstract:
            abstract_text = abstract[0].firstChild.nodeValue
        else:
            abstract_text = None
        journal = collection.getElementsByTagName("dc:publisher")
        if journal:
            journal_value = journal[0].firstChild.nodeValue
        else:
            journal_value = None
        date = collection.getElementsByTagName("dc:date")
        if date:
            date_value = date[0].firstChild.nodeValue
        else:
            date_value = None

        publication = Publication(
            title = title_value,
            abstract = abstract_text,
            publicationDate = date_value,
            url = identifier_value,
            source = journal_value,
            geometry = geom_object,
            timeperiod_startdate = period_start,
            timeperiod_enddate = period_end)
        publication.save()
        logger.info('Saved new publication for %s: %s', identifier_value, publication.get_absolute_url())

def harvest_oai_endpoint(url):
    try:
        with requests.Session() as s:
            response = s.get(url)
            parse_oai_xml_and_save_publications(response.content)
    except requests.exceptions.RequestException as e:
        logger.error("The requested URL is invalid or has bad connection. Please check the URL: %s", url)

def send_monthly_email(trigger_source='manual', sent_by=None):
    recipients = User.objects.filter(userprofile__notify_new_manuscripts=True).values_list('email', flat=True)
    last_month = now().replace(day=1) - timedelta(days=1)
    new_manuscripts = Publication.objects.filter(creationDate__month=last_month.month)

    if not recipients.exists() or not new_manuscripts.exists():
        return

    subject = "New Manuscripts This Month"
    content = "Here are the new manuscripts:\n" + "\n".join([pub.title for pub in new_manuscripts])

    for recipient in recipients:
        try:
            send_mail(
                subject,
                content,
                settings.EMAIL_HOST_USER,
                [recipient],
                fail_silently=False,
            )
            
            EmailLog.log_email(
                recipient, subject, content, sent_by=sent_by, trigger_source=trigger_source, status="success"
            )
            time.sleep(getattr(settings, "EMAIL_SEND_DELAY", 2))  

        except Exception as e:
<<<<<<< HEAD
            print(f"Failed to send email to {recipient}: {e}")

def send_subscription_based_email(sent_by=None, user_ids=None):
    query = Subscription.objects.filter(subscribed=True, user__isnull=False) 
    if user_ids:
        query = query.filter(user__id__in=user_ids) 

    for subscription in query:
        user_email = subscription.user.email  

        new_publications = Publication.objects.filter(
                    geometry__intersects=subscription.region, 
                    # publicationDate__gte=subscription.timeperiod_startdate,  TODO: If we need to add query for timeperiod
                    # publicationDate__lte=subscription.timeperiod_enddate  
        )

        if not new_publications.exists():
            print(f"No new publications found for subscription: {subscription.search_term}. Skipping email.")
            continue 

        unsubscribe_specific = f"{BASE_URL}{reverse('optimap:unsubscribe')}?search={quote(subscription.search_term)}" # TODO: Change base_url to actual URL
        unsubscribe_all = f"{BASE_URL}{reverse('optimap:unsubscribe')}?all=true"

        subject = f"📚 New Manuscripts Matching '{subscription.search_term}'"

        content = f"""
            <html>
            <body>
                <p>Dear {subscription.user.username},</p>
                <p>Here are the latest manuscripts matching your subscription:</p>
                <ul>
                    {"".join([f'<li>{pub.title} ({pub.publicationDate})</li>' for pub in new_publications])}
                </ul>
                <p><a href="{unsubscribe_specific}">Unsubscribe from '{subscription.search_term}'</a> | 
                <a href="{unsubscribe_all}">Unsubscribe from All</a></p>
            </body>
            </html>
            """

        try:
            email = EmailMultiAlternatives(subject, content, settings.EMAIL_HOST_USER, [user_email])
            email.attach_alternative(content, "text/html")
            email.send()
            SentEmailLog.log_email(user_email, subject, content, sent_by=sent_by)
            print(f"Email sent to {user_email} for subscription: {subscription.search_term}")
        except Exception as e:
            print(f"Failed to send email to {user_email}: {e}")

def schedule_monthly_email_task():
    schedule(
        'publications.tasks.send_monthly_email',
        schedule_type='MONTHLY',
        repeats=-1,
        next_run=datetime.now().replace(day=28, hour=23, minute=59)
    )

def schedule_subscription_email_task():
    schedule(
        'publications.tasks.send_subscription_based_email',  
        schedule_type='M',  
        repeats=-1,
        next_run=timezone.make_aware(datetime.now().replace(day=28, hour=23, minute=59)) 
    )
=======
            error_message = str(e)
            EmailLog.log_email(
                recipient, subject, content, sent_by=sent_by, trigger_source=trigger_source, status="failed", error_message=error_message
            )


def schedule_monthly_email_task(sent_by=None):
    if not Schedule.objects.filter(func='publications.tasks.send_monthly_email').exists():
        now = datetime.now()
        last_day_of_month = calendar.monthrange(now.year, now.month)[1]  # Get last day of the month

        next_run_date = now.replace(day=last_day_of_month, hour=23, minute=59)  # Run at the end of the last day
        schedule(
            'publications.tasks.send_monthly_email',
            schedule_type='M',
            repeats=-1,
            next_run=next_run_date,
            kwargs={'trigger_source': 'scheduled', 'sent_by': sent_by.id if sent_by else None} 
        )
>>>>>>> cfb0f1be
<|MERGE_RESOLUTION|>--- conflicted
+++ resolved
@@ -12,22 +12,17 @@
 from django.conf import settings
 from django.utils.timezone import now
 from django.contrib.auth.models import User
-<<<<<<< HEAD
-from .models import SentEmailLog, Subscription
-from datetime import timedelta
+from .models import EmailLog, Subscription
+from datetime import datetime, timedelta
 from django.urls import reverse
 from urllib.parse import quote
 from datetime import datetime
 from django_q.tasks import schedule
 from django.utils import timezone 
-=======
-from .models import EmailLog
-from datetime import datetime, timedelta
 from django_q.tasks import schedule
 from django_q.models import Schedule
 import time  
 import calendar
->>>>>>> cfb0f1be
 
 BASE_URL = settings.BASE_URL
 
@@ -160,8 +155,11 @@
             time.sleep(getattr(settings, "EMAIL_SEND_DELAY", 2))  
 
         except Exception as e:
-<<<<<<< HEAD
-            print(f"Failed to send email to {recipient}: {e}")
+            error_message = str(e)
+            EmailLog.log_email(
+                recipient, subject, content, sent_by=sent_by, trigger_source=trigger_source, status="failed", error_message=error_message
+            )
+
 
 def send_subscription_based_email(sent_by=None, user_ids=None):
     query = Subscription.objects.filter(subscribed=True, user__isnull=False) 
@@ -210,28 +208,6 @@
             print(f"Failed to send email to {user_email}: {e}")
 
 def schedule_monthly_email_task():
-    schedule(
-        'publications.tasks.send_monthly_email',
-        schedule_type='MONTHLY',
-        repeats=-1,
-        next_run=datetime.now().replace(day=28, hour=23, minute=59)
-    )
-
-def schedule_subscription_email_task():
-    schedule(
-        'publications.tasks.send_subscription_based_email',  
-        schedule_type='M',  
-        repeats=-1,
-        next_run=timezone.make_aware(datetime.now().replace(day=28, hour=23, minute=59)) 
-    )
-=======
-            error_message = str(e)
-            EmailLog.log_email(
-                recipient, subject, content, sent_by=sent_by, trigger_source=trigger_source, status="failed", error_message=error_message
-            )
-
-
-def schedule_monthly_email_task(sent_by=None):
     if not Schedule.objects.filter(func='publications.tasks.send_monthly_email').exists():
         now = datetime.now()
         last_day_of_month = calendar.monthrange(now.year, now.month)[1]  # Get last day of the month
@@ -244,4 +220,11 @@
             next_run=next_run_date,
             kwargs={'trigger_source': 'scheduled', 'sent_by': sent_by.id if sent_by else None} 
         )
->>>>>>> cfb0f1be
+}
+def schedule_subscription_email_task():
+    schedule(
+        'publications.tasks.send_subscription_based_email',  
+        schedule_type='M',  
+        repeats=-1,
+        next_run=timezone.make_aware(datetime.now().replace(day=28, hour=23, minute=59)) 
+    )