--- conflicted
+++ resolved
@@ -58,7 +58,6 @@
 def parse_oai_xml_and_save_publications(content, event):
 
     DOMTree = xml.dom.minidom.parseString(content)
-<<<<<<< HEAD
     collection = DOMTree.documentElement
 
     records = collection.getElementsByTagName("record")
@@ -100,28 +99,6 @@
             existing_urls.add(identifier_value)
             if doi_text:
                 existing_dois.add(doi_text)
-=======
-    collection = DOMTree.documentElement # pass DOMTree as argument
-    articles = collection.getElementsByTagName("dc:identifier")
-    articles_count_in_journal = len(articles)
-    for i in range(articles_count_in_journal):
-        identifier = collection.getElementsByTagName("dc:identifier")
-        identifier_value = identifier[i].firstChild.nodeValue
-        logger.debug("Retrieving %s", identifier_value)
-        
-        if identifier_value.startswith('http'):
-
-            try:
-                with requests.get(identifier_value) as response:
-                    soup = BeautifulSoup(response.content, 'html.parser')
-
-                    geom_object = extract_geometry_from_html(soup)
-                    period_start, period_end = extract_timeperiod_from_html(soup)
-            except Exception as e:
-                logger.error("Error retrieving and extracting geometadata from URL %s: %s", identifier_value, e)
-                logger.error("Continueing with the next article...")
-                continue
->>>>>>> cfb0f1be
 
             geom_object = None
             period_start = []
@@ -156,7 +133,6 @@
     username = os.getenv("OPTIMAP_OAI_USERNAME")
     password = os.getenv("OPTIMAP_OAI_PASSWORD")
 
-<<<<<<< HEAD
     try:
         with requests.Session() as session:
             response = session.get(source.url_field, auth=HTTPBasicAuth(username, password))
@@ -167,48 +143,6 @@
             event.completed_at = timezone.now()
             event.save()
             print("Harvesting completed for", source.url_field)
-=======
-        title = collection.getElementsByTagName("dc:title")
-        if title:
-            title_value = title[0].firstChild.nodeValue
-        else :
-            title_value = None
-        abstract = collection.getElementsByTagName("dc:description")
-        if abstract:
-            abstract_text = abstract[0].firstChild.nodeValue
-        else:
-            abstract_text = None
-        journal = collection.getElementsByTagName("dc:publisher")
-        if journal:
-            journal_value = journal[0].firstChild.nodeValue
-        else:
-            journal_value = None
-        date = collection.getElementsByTagName("dc:date")
-        if date:
-            date_value = date[0].firstChild.nodeValue
-        else:
-            date_value = None
-
-        publication = Publication(
-            title = title_value,
-            abstract = abstract_text,
-            publicationDate = date_value,
-            url = identifier_value,
-            source = journal_value,
-            geometry = geom_object,
-            timeperiod_startdate = period_start,
-            timeperiod_enddate = period_end)
-        publication.save()
-        logger.info('Saved new publication for %s: %s', identifier_value, publication.get_absolute_url())
-
-def harvest_oai_endpoint(url):
-    try:
-        with requests.Session() as s:
-            response = s.get(url)
-            parse_oai_xml_and_save_publications(response.content)
-    except requests.exceptions.RequestException as e:
-        logger.error("The requested URL is invalid or has bad connection. Please check the URL: %s", url)
->>>>>>> cfb0f1be
 
     except requests.exceptions.RequestException as e:
         print("Error harvesting from", source.url_field, ":", e)
