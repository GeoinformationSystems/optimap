import logging
logger = logging.getLogger(__name__)

from django.contrib.auth import login, logout
from django.shortcuts import render, redirect, get_object_or_404
from django.core.cache import cache
from django.http import HttpResponseRedirect, HttpResponse, FileResponse, Http404
from django.contrib.auth.decorators import login_required
from django.views.decorators.http import require_GET
from django.core.mail import EmailMessage, send_mail, get_connection
from django.views.generic import View
import secrets
from django.contrib import messages
from django.views.decorators.cache import never_cache
from django.urls import reverse
import uuid
from django.utils.timezone import get_default_timezone
from datetime import datetime
import imaplib
import time
from math import floor
from urllib.parse import unquote
from django.conf import settings
from publications.models import BlockedEmail, BlockedDomain, Subscription, UserProfile, Publication, GlobalRegion 
from django.contrib.auth import get_user_model
User = get_user_model()
import tempfile, os
from pathlib import Path
from publications.tasks import regenerate_geojson_cache, regenerate_geopackage_cache
from osgeo import ogr, osr
ogr.UseExceptions()
import humanize
import json
import re


LOGIN_TOKEN_LENGTH  = 32
LOGIN_TOKEN_TIMEOUT_SECONDS = 10 * 60
EMAIL_CONFIRMATION_TIMEOUT_SECONDS = 10 * 60
ACCOUNT_DELETE_TOKEN_TIMEOUT_SECONDS = 10 * 60
USER_DELETE_TOKEN_PREFIX = "user_delete_token"
EMAIL_CONFIRMATION_TOKEN_PREFIX = "email_confirmation_"

# ------------------------------
# Download Endpoints
# ------------------------------

@require_GET
def download_geojson(request):
    """
    Returns the latest GeoJSON dump file, gzipped if the client accepts it,
    but always with Content-Type: application/json.
    """
    cache_dir = Path(tempfile.gettempdir()) / "optimap_cache"
    cache_dir.mkdir(exist_ok=True)
    json_path = regenerate_geojson_cache()
    gzip_path = Path(str(json_path) + ".gz")
    accept_enc = request.META.get('HTTP_ACCEPT_ENCODING', '')

    if 'gzip' in accept_enc and gzip_path.exists():
        response = FileResponse(
            open(gzip_path, 'rb'),
            content_type="application/json",
            as_attachment=True,
            filename=gzip_path.name
        )
        response['Content-Encoding'] = 'gzip'
        response['Content-Disposition'] = f'attachment; filename="{gzip_path.name}"'
    else:
        # Serve the plain JSON
        response = FileResponse(
            open(json_path, 'rb'),
            content_type="application/json",
            as_attachment=True,
            filename=Path(json_path).name
        )
        response['Content-Disposition'] = f'attachment; filename="{Path(json_path).name}"'
    return response


def generate_geopackage():
    cache_dir = os.path.join(tempfile.gettempdir(), "optimap_cache")
    os.makedirs(cache_dir, exist_ok=True)
    gpkg_path = os.path.join(cache_dir, "publications.gpkg")

    driver = ogr.GetDriverByName("GPKG")
    if os.path.exists(gpkg_path):
        driver.DeleteDataSource(gpkg_path)
    ds = driver.CreateDataSource(gpkg_path)
    srs = osr.SpatialReference()
    srs.ImportFromEPSG(4326)
    layer = ds.CreateLayer("publications", srs, ogr.wkbGeometryCollection)

    for name in ("title", "abstract", "doi", "source"):
        field_defn = ogr.FieldDefn(name, ogr.OFTString)
        field_defn.SetWidth(255)
        layer.CreateField(field_defn)

    layer_defn = layer.GetLayerDefn()
    for pub in Publication.objects.all():
        feat = ogr.Feature(layer_defn)
        feat.SetField("title", pub.title or "")
        feat.SetField("abstract", pub.abstract or "")
        feat.SetField("doi", pub.doi or "")
        feat.SetField("source", pub.source.name if pub.source else "")
        if pub.geometry:
            wkb = pub.geometry.wkb
            geom = ogr.CreateGeometryFromWkb(wkb)
            geom.AssignSpatialReference(srs)
            feat.SetGeometry(geom)
        layer.CreateFeature(feat)
        feat = None

    ds = None
    return gpkg_path

@require_GET
def download_geopackage(request):
    """
    Returns the latest GeoPackage dump file.
    """
    gpkg_path = regenerate_geopackage_cache()
    if not gpkg_path or not os.path.exists(gpkg_path):
        raise Http404("GeoPackage not available.")
    return FileResponse(open(gpkg_path, 'rb'), as_attachment=True, filename=os.path.basename(gpkg_path))


def main(request):
    return render(request, "main.html")

def about(request):
    return render(request, 'about.html')

def accessibility(request):
    return render(request, 'accessibility.html')


def feeds_list(request):
    """Display available predefined feeds grouped by global regions."""
    regions = GlobalRegion.objects.all().order_by("name")
    return render(request, "feeds.html", {"regions": regions})

def loginres(request):
    email = request.POST.get('email', False)
    if is_email_blocked(email):
        logger.warning('Attempted login with blocked email: %s', email)
        return render(request, "error.html", {
            'error': {
                'class': 'danger',
                'title': 'Login failed!',
                'text': f"You attempted to login using an email that is blocked. Please contact support for assistance: <a href=\"{request.site.domain}/contact\">{request.site.domain}/contact</a>"
                }
        })
    else:
        subject = 'OPTIMAP Login'
        link = get_login_link(request, email)
        valid = floor(LOGIN_TOKEN_TIMEOUT_SECONDS / 60)
        body = f"""Hello {email} !

You requested that we send you a link to log in to OPTIMAP at {request.site.domain}:

{link}

Please click on the link to log in.
The link is valid for {valid} minutes.
"""
        logger.info('Login process started for user %s', email)
        try:
            email_message = EmailMessage(
                subject=subject,
                body=body,
                from_email=settings.EMAIL_HOST_USER,
                to=[email],
                headers={'OPTIMAP': request.site.domain}
            )
            result = email_message.send()
            logger.info('%s sent login email to %s with the result: %s', settings.EMAIL_HOST_USER, email_message.recipients(), result)
        except Exception as ex:
            logger.exception('Error sending login email to %s from %s', email, settings.EMAIL_HOST_USER)
            logger.error(ex)
            return render(request, "error.html", {
                'error': {
                    'class': 'danger',
                    'title': 'Login failed!',
                    'text': 'Error sending the login email. Please try again or contact us!'
                }
            })

        try:
            if str(get_connection().__class__.__module__).endswith("smtp"):
                with imaplib.IMAP4_SSL(settings.EMAIL_HOST_IMAP, port=settings.EMAIL_PORT_IMAP) as imap:
                    message = str(email_message.message()).encode()
                    imap.login(settings.EMAIL_HOST_USER, settings.EMAIL_HOST_PASSWORD)
                    folder = settings.EMAIL_IMAP_SENT_FOLDER
                    imap.append('"{folder}"', '\\Seen', imaplib.Time2Internaldate(time.time()), str(message).encode('utf-8'))
                    logger.debug('Saved email to IMAP folder "%s"', folder)
        except Exception as ex:
            logger.exception('Error saving sent email to %s for %s', email, settings.EMAIL_HOST_USER)
            logger.error(ex)

        return render(request, 'login_response.html', {'email': email, 'valid_minutes': valid})

def privacy(request):
    return render(request, 'privacy.html')

@never_cache
def data(request):
    """
    Renders the data page showing links and sizes for the latest dumps.
    """
    cache_dir = Path(tempfile.gettempdir()) / "optimap_cache"
    cache_dir.mkdir(exist_ok=True)

    # scan for existing dumps
    geojson_files = sorted(cache_dir.glob('optimap_data_dump_*.geojson'), reverse=True)
    gpkg_files    = sorted(cache_dir.glob('optimap_data_dump_*.gpkg'),   reverse=True)

    last_geo  = geojson_files[0] if geojson_files else None
    last_gzip = Path(str(last_geo) + ".gz") if last_geo else None
    last_gpkg = gpkg_files[0]    if gpkg_files    else None

    # — Supervisor check: ensure all dump file times are within 1 hour
    mtimes = []
    for p in (last_geo, last_gzip, last_gpkg):
        if p and p.exists():
            mtimes.append(p.stat().st_mtime)
    if mtimes and (max(mtimes) - min(mtimes) > 3600):
        ts_map = {
            p.name: datetime.fromtimestamp(p.stat().st_mtime, get_default_timezone())
            for p in (last_geo, last_gzip, last_gpkg) if p and p.exists()
        }
        logger.warning("Data dump timestamps differ by >1h: %s", ts_map)

    # humanized sizes
    geojson_size    = humanize.naturalsize(last_geo.stat().st_size, binary=True) if last_geo else None
    geopackage_size = humanize.naturalsize(last_gpkg.stat().st_size, binary=True) if last_gpkg else None

    # last updated timestamp (using JSON file)
    if last_geo:
        ts = last_geo.stat().st_mtime
        last_updated = datetime.fromtimestamp(ts, get_default_timezone())
    else:
        last_updated = None

    return render(request, 'data.html', {
        'geojson_size':    geojson_size,
        'geopackage_size': geopackage_size,
        'interval':        settings.DATA_DUMP_INTERVAL_HOURS,
        'last_updated':    last_updated,
        'last_geojson':    last_geo.name  if last_geo else None,
        'last_gpkg':       last_gpkg.name if last_gpkg else None,
    })

def confirmation_login(request):
    return render(request, 'confirmation_login.html')


def login_user(request, user):
    login(request, user, backend='django.contrib.auth.backends.ModelBackend')
    user.save()

@require_GET
def authenticate_via_magic_link(request, token):
    email = cache.get(token)
    logger.info('Authenticating magic link with token %s: Found user: %s', token, email)
    if email is None:
        logger.debug('Magic link invalid for user %s', email)
        return render(request, "error.html", {
            'error': {
                'class': 'danger',
                'title': 'Authentication failed!',
                'text': 'Magic link invalid or expired. Please try again!'
            }
        })
    user = User.objects.filter(email=email).first()
    if user:
        is_new = False
        needs_confirmation = False
        login_user(request, user)
    elif request.GET.get('confirmed', None) == 'true':
        user = User.objects.create_user(username=email, email=email)
        is_new = True
        needs_confirmation = False
        login_user(request, user)
    else:
        is_new = True
        needs_confirmation = True
    
    return render(request, "confirmation_login.html", {'email': email, 'token': token, 'is_new': is_new, 'needs_confirmation': needs_confirmation})

@login_required
def customlogout(request):
    logout(request)
    messages.info(request, "You have successfully logged out.")
    return render(request, "logout.html")

@never_cache
def user_settings(request):
    profile, created = UserProfile.objects.get_or_create(user=request.user)
    if request.method == "POST":
        profile.notify_new_manuscripts = request.POST.get("notify_new_manuscripts") == "on"
        profile.save()
        return redirect(reverse("optimap:usersettings"))
    return render(request, "user_settings.html", {
        "profile": profile,
        "delete_token": request.session.get(USER_DELETE_TOKEN_PREFIX, None),
    })

def user_subscriptions(request):
    if request.user.is_authenticated:
        subs = Subscription.objects.all()
        count_subs = subs.count()
        return render(request, 'subscriptions.html', {'sub': subs, 'count': count_subs})
    else:
        return HttpResponse("Unauthorized", status=401)

def add_subscriptions(request):
    if request.method == "POST":
        search_term = request.POST.get("search", False)
        start_date = request.POST.get('start_date', False)
        end_date = request.POST.get('end_date', False)
        currentuser = request.user
        user_name = currentuser.username if currentuser.is_authenticated else None
        start_date_object = datetime.strptime(start_date, '%m/%d/%Y')
        end_date_object = datetime.strptime(end_date, '%m/%d/%Y')

        subscription = Subscription(
            search_term=search_term,
            timeperiod_startdate=start_date_object,
            timeperiod_enddate=end_date_object,
            user_name=user_name
        )
        logger.info('Adding new subscription for user %s: %s', user_name, subscription)
        subscription.save()
        return HttpResponseRedirect('/subscriptions/')

@login_required
def unsubscribe(request):
    """Handles unsubscription requests from emails."""
    user = request.user
    search_term = request.GET.get("search")
    unsubscribe_all = request.GET.get("all")

    if unsubscribe_all:
        Subscription.objects.filter(user=user).update(subscribed=False)
        messages.success(request, "You have been unsubscribed from all subscriptions.")
        return redirect("/")
    if search_term:
        exact_search_term = unquote(search_term).strip()
        subscription = get_object_or_404(Subscription, user=user, search_term=exact_search_term)
        if not subscription:
            messages.warning(request, f"No subscription found for '{search_term}'.")
            return redirect("/")
        subscription.subscribed = False
        subscription.save()
        messages.success(request, f"You have unsubscribed from '{search_term}'.")
        return redirect("/")

    return HttpResponse("Invalid request.", status=400)

def delete_account(request):
    email = request.user.email
    logger.info('Delete account for %s', email)
    User.objects.filter(email=email).delete()
    messages.info(request, 'Your account has been successfully deleted.')
    return render(request, 'deleteaccount.html')

@login_required
def change_useremail(request):
    email_new = request.POST.get('email_new', False)
    currentuser = request.user
    email_old = currentuser.email
    if is_email_blocked(email_new):
        logger.warning('Attempted login with blocked email: %s', email_new)
        return render(request, "error.html", {
            'error': {
                'class': 'danger',
                'title': 'Login failed!',
                'text': 'You attempted to change your email to an address that is blocked. Please contact support for assistance.'
            }
        })
    if not email_new or email_new == email_old:
        messages.error(request, "Invalid email change request.")
        return render(request, "error.html", {
            'error': {
                'class': 'danger',
                'title': 'Invalid Email Change!',
                'text': 'You attempted to change your email to an address that is invalid. Please enter a valid email address that is different from the current one.'
            }
        })
    if User.objects.filter(email=email_new).exists():
        messages.error(request, "This email is already in use.")
        return render(request, "error.html", {
            'error': {
                'class': 'danger',
                'title': 'Email Already In Use!',
                'text': 'You attempted to change your email to an address that is already in use.'
            }
        })

    token = secrets.token_urlsafe(32)
    cache.set(
        f"{EMAIL_CONFIRMATION_TOKEN_PREFIX}_{email_new}",
        {"token": token, "old_email": request.user.email},
        timeout=EMAIL_CONFIRMATION_TIMEOUT_SECONDS,
    )
    confirm_url = request.build_absolute_uri(
        reverse("optimap:confirm_email_change", args=[token, email_new])
    )
    subject = 'Confirm Your Email Change'
    message = f"""Hello,

You requested to change your email from {email_old} to {email_new}.
Please confirm the new email by clicking on this link:

{confirm_url}

This link will expire in 10 minutes.

Thank you for using OPTIMAP!
"""
    send_mail(subject, message, settings.EMAIL_HOST_USER, [email_new])
    messages.info(request, "A confirmation email has been sent.")
    logout(request)
    return render(request, 'changeuser.html')

def confirm_email_change(request, token, email_new):
    cached_data = cache.get(f"{EMAIL_CONFIRMATION_TOKEN_PREFIX}_{email_new}")
    if not cached_data:
        messages.error(request, "Invalid or expired confirmation link.")
        return HttpResponseRedirect("/")
    if isinstance(cached_data, str):
        messages.error(request, "Cache error: Expected dictionary, got string.")
        return HttpResponseRedirect("/")
    stored_token = cached_data.get("token")
    old_email = cached_data.get("old_email")
    if stored_token != token:
        messages.error(request, "Invalid or expired confirmation link.")
        return HttpResponseRedirect("/")
    user = User.objects.filter(email=old_email).first()
    if not user:
        messages.error(request, "User not found.")
        return HttpResponseRedirect("/")
    user.email = email_new
    user.username = email_new
    user.save()
    contactURL = f"{settings.BASE_URL}/contact"
    notify_subject = 'Your OPTIMAP Email Was Changed'
    notify_message = f"""Hello,

Your email associated with OPTIMAP was changed from {old_email} to {email_new}.
If you did NOT request this change, please contact us immediately at {contactURL}.

Thank you for using OPTIMAP!
"""
    send_mail(
        notify_subject,
        notify_message,
        from_email=settings.EMAIL_HOST_USER,
        recipient_list=[old_email]
    )
    cache.delete(f"email_confirmation_{email_new}")
    login_user(request, user)
    messages.success(request, "Your email has been successfully updated!")
    return redirect("/usersettings/")

def get_login_link(request, email):
    token = secrets.token_urlsafe(nbytes=LOGIN_TOKEN_LENGTH)
    link = f"{request.scheme}://{request.site.domain}/login/{token}"
    cache.set(token, email, timeout=LOGIN_TOKEN_TIMEOUT_SECONDS)
    logger.info('Created login link for %s with token %s - %s', email, token, link)
    return link

def is_email_blocked(email):
    domain = email.split('@')[-1]
    if BlockedEmail.objects.filter(email=email).exists():
        return True
    if BlockedDomain.objects.filter(domain=domain).exists():
        return True
    return False

@login_required
def request_delete(request):
    user = request.user
    token = uuid.uuid4().hex
    cache.set(f"{USER_DELETE_TOKEN_PREFIX}_{token}", user.id, timeout=ACCOUNT_DELETE_TOKEN_TIMEOUT_SECONDS)
    confirm_url = request.build_absolute_uri(reverse('optimap:confirm_delete', args=[token]))
    timeout_minutes = ACCOUNT_DELETE_TOKEN_TIMEOUT_SECONDS // 60
    send_mail(
        'Confirm Your Account Deletion',
        f'Click the link to confirm deletion: {confirm_url}\n\n'
        f'This link is valid for {timeout_minutes} minutes. If you did not request this, ignore this email.',
        'no-reply@optimap.com',
        [user.email],
    )
    return redirect(reverse('optimap:usersettings') + '?message=Check your email for a confirmation link.')

@login_required(login_url='/')
def confirm_account_deletion(request, token):
    try:
        user_id = cache.get(f"{USER_DELETE_TOKEN_PREFIX}_{token}")
        if user_id is None:
            messages.error(request, "Invalid or expired deletion token.")
            return redirect(reverse('optimap:usersettings'))
        if request.user.id != user_id:
            messages.error(request, "You are not authorized to delete this account.")
            return redirect(reverse('optimap:main'))
        request.session[USER_DELETE_TOKEN_PREFIX] = token
        request.session.modified = True
        request.session.save()
        messages.warning(request, "Please confirm your account deletion. Your contributed data will remain on the platform.")
        return redirect(reverse('optimap:usersettings'))
    except Exception as e:
        messages.error(request, f"An error occurred: {str(e)}")
        return redirect(reverse('optimap:usersettings'))

@login_required(login_url='/')
def finalize_account_deletion(request):
    token = request.session.get(USER_DELETE_TOKEN_PREFIX)
    if not token:
        messages.error(request, "No active deletion request found.")
        return redirect(reverse('optimap:usersettings'))
    user_id = cache.get(f"{USER_DELETE_TOKEN_PREFIX}_{token}")
    if user_id is None:
        messages.error(request, "Invalid or expired deletion request.")
        return redirect(reverse('optimap:usersettings'))
    if request.user.id != user_id:
        messages.error(request, "You are not authorized to delete this account.")
        return redirect(reverse('optimap:main'))
    user = get_object_or_404(User, id=user_id)
    try:
        user.delete()
        logout(request)
        messages.success(request, "Your account has been successfully deleted.")
        return redirect(reverse('optimap:main'))
    except Exception as e:
        logger.error(f"Error deleting user {user.email}: {str(e)}")
        messages.error(request, "An error occurred while deleting your account. Please try again.")
        return redirect(reverse('optimap:usersettings'))
    finally:
        cache.delete(f"{USER_DELETE_TOKEN_PREFIX}_{token}")
        if USER_DELETE_TOKEN_PREFIX in request.session:
            del request.session[USER_DELETE_TOKEN_PREFIX]
            request.session.modified = True

def feeds(request):
    global_feeds = [
        { "title": "Geo RSS",     "url": reverse("optimap:georss_feed")   },
        { "title": "Geo Atom",    "url": reverse("optimap:geoatom_feed")  },
        { "title": "W3C Geo",     "url": reverse("optimap:w3cgeo_feed")   },
    ]

    regions = GlobalRegion.objects.all().order_by("region_type", "name")

    return render(request, "feeds.html", {
        "global_feeds": global_feeds,
        "regions": regions,
    })

class RobotsView(View):
    http_method_names = ['get']
    def get(self, request):
        response = HttpResponse(
            "User-Agent: *\nDisallow:\nSitemap: %s://%s/sitemap.xml" % (request.scheme, request.site.domain),
            content_type="text/plain"
        )
        return response
<<<<<<< HEAD

def _format_timeperiod(pub):
    """
    Publication stores timeperiod as arrays of strings.
    We show the first start/end if present, in a compact human form.
    """
    s_list = (pub.timeperiod_startdate or [])
    e_list = (pub.timeperiod_enddate   or [])
    s = s_list[0] if s_list else None
    e = e_list[0] if e_list else None

    if s and e:
        return f"{s} – {e}"
    if s:
        return f"from {s}"
    if e:
        return f"until {e}"
    return None


def _normalize_authors(pub):
    """
    Try a few common attribute names. Accepts string (split on , or ;) or list/tuple.
    Returns list[str] or None.
    """
    candidates = (
        getattr(pub, "authors", None),
        getattr(pub, "author", None),
        getattr(pub, "creators", None),
        getattr(pub, "creator", None),
    )
    raw = next((c for c in candidates if c), None)
    if not raw:
        return None
    if isinstance(raw, str):
        items = [x.strip() for x in re.split(r"[;,]", raw) if x.strip()]
        return items or None
    if isinstance(raw, (list, tuple)):
        items = [str(x).strip() for x in raw if str(x).strip()]
        return items or None
    return None


def article_links_list(request):
    """
    Public page that lists a link for every publication:
    - DOI present  -> /article/<doi> (site-local landing page)
    - no DOI       -> fall back to Publication.url (external/original)
    """
    pubs = Publication.objects.all().order_by("-creationDate", "-id")
    links = []
    for pub in pubs:
        if pub.doi:
            links.append({"title": pub.title, "href": reverse("optimap:article-landing", args=[pub.doi])})
        elif pub.url:
            links.append({"title": pub.title, "href": pub.url})
    return render(request, "article_links_list.html", {"links": links})


def article_landing(request, doi):
    """
    Landing page for a publication with a DOI.
    Embeds a small Leaflet map when geometry is available.
    """
    pub = get_object_or_404(Publication, doi=doi)

    feature_json = None
    if pub.geometry and not pub.geometry.empty:
        feature = {
            "type": "Feature",
            "geometry": json.loads(pub.geometry.geojson),
            "properties": {"title": pub.title, "doi": pub.doi},
        }
        feature_json = json.dumps(feature)

    context = {
        "pub": pub,
        "feature_json": feature_json,
        "timeperiod_label": _format_timeperiod(pub),
        "authors_list": _normalize_authors(pub),
    }
    return render(request, "article_landing.html", context)
=======
>>>>>>> 49077af4
<|MERGE_RESOLUTION|>--- conflicted
+++ resolved
@@ -565,7 +565,6 @@
             content_type="text/plain"
         )
         return response
-<<<<<<< HEAD
 
 def _format_timeperiod(pub):
     """
@@ -647,6 +646,4 @@
         "timeperiod_label": _format_timeperiod(pub),
         "authors_list": _normalize_authors(pub),
     }
-    return render(request, "article_landing.html", context)
-=======
->>>>>>> 49077af4
+    return render(request, "article_landing.html", context)