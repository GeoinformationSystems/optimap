import logging
logger = logging.getLogger(__name__)

from django.contrib.auth import login, logout
from django.shortcuts import render, redirect, get_object_or_404
from django.core.cache import cache
from django.http.request import HttpRequest
from django.http import HttpResponseRedirect, HttpResponse
from django.contrib.auth.decorators import login_required
from django.views.decorators.http import require_GET
from django.core.mail import EmailMessage, send_mail, get_connection
from django.views.generic import View
import secrets
from django.contrib import messages
from django.views.decorators.cache import never_cache
from django.urls import reverse
import uuid
from django.utils.timezone import now
from datetime import datetime
import imaplib
import time
from math import floor
from django_currentuser.middleware import (get_current_user, get_current_authenticated_user)
<<<<<<< HEAD
from django.urls import reverse  
from django.core.serializers import serialize
from django.conf import settings
from publications.models import BlockedEmail, BlockedDomain, Subscription, UserProfile, Publication
=======
from django.shortcuts import redirect, get_object_or_404
from urllib.parse import unquote
from django.urls import reverse
import uuid
from django.shortcuts import get_object_or_404
from django.shortcuts import redirect
from django.utils.timezone import now
>>>>>>> 186f5012
from django.contrib.auth import get_user_model
User = get_user_model()

LOGIN_TOKEN_LENGTH  = 32
LOGIN_TOKEN_TIMEOUT_SECONDS = 10 * 60
EMAIL_CONFIRMATION_TIMEOUT_SECONDS = 10 * 60
ACCOUNT_DELETE_TOKEN_TIMEOUT_SECONDS = 10 * 60
USER_DELETE_TOKEN_PREFIX = "user_delete_token"

def format_file_size(num_bytes):
    if num_bytes < 1024:
        return f"{num_bytes} B"
    elif num_bytes < 1024 * 1024:
        return f"{num_bytes / 1024:.2f} KB"
    else:
        return f"{num_bytes / (1024 * 1024):.2f} MB"

# ------------------------------
# Download Endpoints
# ------------------------------

@require_GET
def download_geojson(request):
    """
    Serializes all Publication objects into GeoJSON format
    and returns it as a downloadable file.
    """
    geojson_data = serialize("geojson", Publication.objects.all(), geometry_field='geometry')
    response = HttpResponse(geojson_data, content_type="application/json")
    response['Content-Disposition'] = 'attachment; filename="publications.geojson"'
    return response

def generate_geopackage():
    """
    Generates a GeoPackage file from Publication data using GDAL/OGR.
    The file is written to a temporary file, read into memory, and then deleted.
    """
    from osgeo import ogr, osr
    import tempfile, os

    try:
        # Create a secure temporary file.
        temp_file = tempfile.NamedTemporaryFile(suffix=".gpkg", delete=False)
        filename = temp_file.name
        temp_file.close()

        # Get the GeoPackage driver.
        driver = ogr.GetDriverByName("GPKG")
        if driver is None:
            logger.error("GeoPackage driver not available.")
            return b""

        # Create a new datasource.
        datasource = driver.CreateDataSource(filename)
        if datasource is None:
            logger.error("Could not create GeoPackage datasource.")
            return b""

        # Define spatial reference.
        srs = osr.SpatialReference()
        srs.ImportFromEPSG(4326)

        # Create a new layer called 'publications'.
        layer = datasource.CreateLayer("publications", srs, geom_type=ogr.wkbUnknown)
        if layer is None:
            logger.error("Failed to create layer in GeoPackage.")
            return b""

        # Create fields for publication attributes.
        fields = [("title", 255), ("abstract", 1024), ("doi", 255), ("source", 4096)]
        for field_name, field_width in fields:
            field_defn = ogr.FieldDefn(field_name, ogr.OFTString)
            field_defn.SetWidth(field_width)
            ret = layer.CreateField(field_defn)
            if ret != 0:
                logger.error("Failed to create field %s", field_name)

        # Add each Publication as a feature.
        for pub in Publication.objects.all():
            feature_defn = layer.GetLayerDefn()
            feature = ogr.Feature(feature_defn)
            feature.SetField("title", pub.title or "")
            feature.SetField("abstract", pub.abstract or "")
            feature.SetField("doi", pub.doi or "")
            feature.SetField("source", pub.source or "")

            if pub.geometry:
                try:
                    ogr_geom = ogr.CreateGeometryFromWkt(pub.geometry.wkt)
                    feature.SetGeometry(ogr_geom)
                except Exception as e:
                    logger.error("Failed to convert geometry for publication %s: %s", pub.id, e)
                    feature.SetGeometry(None)
            else:
                feature.SetGeometry(None)
            ret = layer.CreateFeature(feature)
            if ret != 0:
                logger.error("Failed to create feature for publication %s", pub.id)
            feature = None

        datasource = None  # Ensure data is flushed and file closed.

        # Read the generated GeoPackage file content.
        with open(filename, "rb") as f:
            geopackage_data = f.read()

        os.remove(filename)
        return geopackage_data

    except Exception as e:
        logger.error("An error occurred in generate_geopackage: %s", e)
        return b""

@require_GET
def download_geopackage(request):
    """
    Generates a GeoPackage file from Publication data and returns it as a downloadable file.
    """
    geopackage_data = generate_geopackage()
    if not geopackage_data:
        return HttpResponse("Error generating GeoPackage.", status=500)
    response = HttpResponse(geopackage_data, content_type="application/geopackage+sqlite3")
    response['Content-Disposition'] = 'attachment; filename="publications.gpkg"'
    return response

# -----------------------------------------------------------------------------
# Views

def main(request):
    return render(request, "main.html")

def loginres(request):
    email = request.POST.get('email', False)
    if is_email_blocked(email):
        logger.warning('Attempted login with blocked email: %s', email)
        return render(request, "error.html", {
            'error': {
                'class': 'danger',
                'title': 'Login failed!',
                'text': 'You attempted to login using an email that is blocked. Please contact support for assistance.'
            }
        })

    subject = 'OPTIMAP Login'
    link = get_login_link(request, email)
    valid = floor(LOGIN_TOKEN_TIMEOUT_SECONDS / 60)
    body = f"""Hello {email} !

You requested that we send you a link to log in to OPTIMAP at {request.site.domain}:

{link}

Please click on the link to log in.
The link is valid for {valid} minutes.
"""
    logger.info('Login process started for user %s', email)
    try:
        email_message = EmailMessage(
            subject=subject,
            body=body,
            from_email=settings.EMAIL_HOST_USER,
            to=[email],
            headers={'OPTIMAP': request.site.domain}
        )
        result = email_message.send()
        logger.info('%s sent login email to %s with the result: %s', settings.EMAIL_HOST_USER, email_message.recipients(), result)
        if str(get_connection().__class__.__module__).endswith("smtp"):
            with imaplib.IMAP4_SSL(settings.EMAIL_HOST_IMAP, port=settings.EMAIL_PORT_IMAP) as imap:
                message = str(email_message.message()).encode()
                imap.login(settings.EMAIL_HOST_USER, settings.EMAIL_HOST_PASSWORD)
                folder = settings.EMAIL_IMAP_SENT_FOLDER
                imap.append(folder, '\\Seen', imaplib.Time2Internaldate(time.time()), message)
                logger.debug('Saved email to IMAP folder {folder}')
        return render(request, 'login_response.html', {
            'email': email,
            'valid_minutes': valid,
        })
    except Exception as ex:
        logger.exception('Error sending login email to %s from %s', email, settings.EMAIL_HOST_USER)
        logger.error(ex)
        return render(request, "error.html", {
            'error': {
                'class': 'danger',
                'title': 'Login failed!',
                'text': 'Error sending the login email. Please try again or contact us!'
            }
        })

def privacy(request):
    return render(request, 'privacy.html')

def data(request):
    # Generate GeoJSON content and compute its file size.
    geojson_content = serialize("geojson", Publication.objects.all())
    geojson_size = format_file_size(len(geojson_content))
    
    # Generate actual GeoPackage content using GDAL/OGR and compute its file size.
    geopackage_content = generate_geopackage()
    geopackage_size = format_file_size(len(geopackage_content))
    
    context = {
        'geojson_size': geojson_size,
        'geopackage_size': geopackage_size,
    }
    return render(request, 'data.html', context)

def Confirmationlogin(request):
    return render(request, 'confirmation_login.html')

def login_user(request, user):
    login(request, user, backend='django.contrib.auth.backends.ModelBackend')
    user.save()

@require_GET
def authenticate_via_magic_link(request: HttpRequest, token: str):
    email = cache.get(token)
    logger.info('Authenticating magic link with token %s: Found user: %s', token, email)
    if email is None:
        logger.debug('Magic link invalid for user %s', email)
        return render(request, "error.html", {
            'error': {
                'class': 'danger',
                'title': 'Authentication failed!',
                'text': 'Magic link invalid or expired. Please try again!'
            }
        })
    user = User.objects.filter(email=email).first()
    if user:
        if user.deleted:
            user.deleted = False
            user.deleted_at = None
            user.is_active = True  
            user.save()
            is_new = False  
        else:
            is_new = False  
    else:
        user = User.objects.create_user(username=email, email=email)
        is_new = True
    login_user(request, user)
    cache.delete(token)
    return render(request, "confirmation_login.html", {'is_new': is_new})

@login_required
def customlogout(request):
    logout(request)
    messages.info(request, "You have successfully logged out.")
    return render(request, "logout.html")

@never_cache
def user_settings(request):
    profile, created = UserProfile.objects.get_or_create(user=request.user)
    if request.method == "POST":
        profile.notify_new_manuscripts = request.POST.get("notify_new_manuscripts") == "on"
        profile.save()
        return redirect(reverse("optimap:usersettings"))
    return render(request, "user_settings.html", {
        "profile": profile,
        "delete_token": request.session.get(USER_DELETE_TOKEN_PREFIX, None),
    })

def user_subscriptions(request):
    if request.user.is_authenticated:
        subs = Subscription.objects.all()
        count_subs = subs.count()
        return render(request, 'subscriptions.html', {'sub': subs, 'count': count_subs})
    else:
        pass

def add_subscriptions(request):
    if request.method == "POST":
        search_term = request.POST.get("search", False)
        start_date = request.POST.get('start_date', False)
        end_date = request.POST.get('end_date', False)
        currentuser = request.user
        user_name = currentuser.username if currentuser.is_authenticated else None
        start_date_object = datetime.strptime(start_date, '%m/%d/%Y')
        end_date_object = datetime.strptime(end_date, '%m/%d/%Y')
        
        subscription = Subscription(
            search_term=search_term,
            timeperiod_startdate=start_date_object,
            timeperiod_enddate=end_date_object,
            user_name=user_name
        )
        logger.info('Adding new subscription for user %s: %s', user_name, subscription)
        subscription.save()
        return HttpResponseRedirect('/subscriptions/')

@login_required 
def unsubscribe(request):
    """Handles unsubscription requests from emails."""
    user = request.user
    search_term = request.GET.get("search")
    unsubscribe_all = request.GET.get("all")

    if unsubscribe_all:
        Subscription.objects.filter(user=user).update(subscribed=False)
        messages.success(request, "You have been unsubscribed from all subscriptions.")
        return redirect("/") 
    if search_term:

        exact_search_term = unquote(search_term).strip() 
        subscription = get_object_or_404(Subscription, user=user, search_term=exact_search_term)

        if not subscription:
            messages.warning(request, f"No subscription found for '{search_term}'.")
            return redirect("/") 

        subscription.subscribed = False
        subscription.save()
        messages.success(request, f"You have unsubscribed from '{search_term}'.")
        return redirect("/") 

    return HttpResponse("Invalid request.", status=400)


def delete_account(request):
    email = request.user.email
    logger.info('Delete account for %s', email)
    User.objects.filter(email=email).delete()
    messages.info(request, 'Your account has been successfully deleted.')
    return render(request, 'deleteaccount.html')

@login_required
def change_useremail(request):
    email_new = request.POST.get('email_new', False)
    currentuser = request.user
    email_old = currentuser.email
    if is_email_blocked(email_new):
        logger.warning('Attempted login with blocked email: %s', email_new)
        return render(request, "error.html", {
            'error': {
                'class': 'danger',
                'title': 'Login failed!',
                'text': 'You attempted to change your email to an address that is blocked. Please contact support for assistance.'
            }
        })
        messages.error(request, "Invalid email change request.")
        return render(request, 'changeuser.html')
    if not email_new or email_new == email_old:
        messages.error(request, "Invalid email change request.")
        return render(request, 'changeuser.html')
    if User.objects.filter(email=email_new).exists():
        messages.error(request, "This email is already in use.")
        return render(request, 'changeuser.html')
    token = secrets.token_urlsafe(32)
    cache.set(
        f"email_confirmation_{email_new}",
        {"token": token, "old_email": request.user.email}, 
        timeout=EMAIL_CONFIRMATION_TIMEOUT_SECONDS,
    )
    confirm_url = request.build_absolute_uri(
        reverse("optimap:confirm-email-change", args=[token, email_new])
    )
    subject = 'Confirm Your Email Change'
    message = f"""Hello,

You requested to change your email from {email_old} to {email_new}.
Please confirm the new email by clicking on this link:

{confirm_url}

This link will expire in 10 minutes.

Thank you for using OPTIMAP!
"""
    send_mail(subject, message, settings.EMAIL_HOST_USER, [email_new])
    messages.info(request, "A confirmation email has been sent.")
    logout(request)
    return render(request, 'changeuser.html')

def confirm_email_change(request, token, email_new):
    cached_data = cache.get(f"email_confirmation_{email_new}")
    if not cached_data:
        messages.error(request, "Invalid or expired confirmation link.")
        return HttpResponseRedirect("/")
    if isinstance(cached_data, str):  
        messages.error(request, "Cache error: Expected dictionary, got string.")
        return HttpResponseRedirect("/")
    stored_token = cached_data.get("token")
    old_email = cached_data.get("old_email")
    if stored_token != token:
        messages.error(request, "Invalid or expired confirmation link.")
        return HttpResponseRedirect("/")
    user = User.objects.filter(email=old_email).first()
    if not user:
        messages.error(request, "User not found.")
        return HttpResponseRedirect("/")
    user.email = email_new
    user.username = email_new  
    user.save()
    contactURL = f"{settings.BASE_URL}/contact"
    notify_subject = 'Your OPTIMAP Email Was Changed'
    notify_message = f"""Hello,

Your email associated with OPTIMAP was changed from {old_email} to {email_new}.
If you did NOT request this change, please contact us immediately at {contactURL}.

Thank you for using OPTIMAP!
"""
    send_mail(
        notify_subject,
        notify_message,
        from_email=settings.EMAIL_HOST_USER,
        recipient_list=[old_email]
    )
    cache.delete(f"email_confirmation_{email_new}")
    login_user(request, user)
    messages.success(request, "Your email has been successfully updated!")
    return redirect("/usersettings/")

def get_login_link(request, email):
    token = secrets.token_urlsafe(nbytes=LOGIN_TOKEN_LENGTH)
    link = f"{request.scheme}://{request.site.domain}/login/{token}"
    cache.set(token, email, timeout=LOGIN_TOKEN_TIMEOUT_SECONDS)
    logger.info('Created login link for %s with token %s - %s', email, token, link)
    return link

def is_email_blocked(email):
    domain = email.split('@')[-1]
    if BlockedEmail.objects.filter(email=email).exists():
        return True
    if BlockedDomain.objects.filter(domain=domain).exists():
        return True
    return False

@login_required
def request_delete(request):
    user = request.user
    token = uuid.uuid4().hex
    cache.set(f"{USER_DELETE_TOKEN_PREFIX}_{token}", user.id, timeout=ACCOUNT_DELETE_TOKEN_TIMEOUT_SECONDS)
    confirm_url = request.build_absolute_uri(reverse('optimap:confirm_delete', args=[token]))
    timeout_minutes = ACCOUNT_DELETE_TOKEN_TIMEOUT_SECONDS // 60
    send_mail(
        'Confirm Your Account Deletion',
        f'Click the link to confirm deletion: {confirm_url}\n\n'
        f'This link is valid for {timeout_minutes} minutes. If you did not request this, ignore this email.',
        'no-reply@optimap.com',
        [user.email],
    )
    return redirect(reverse('optimap:usersettings') + '?message=Check your email for a confirmation link.')

@login_required(login_url='/')
def confirm_account_deletion(request, token):
    try:
        user_id = cache.get(f"{USER_DELETE_TOKEN_PREFIX}_{token}")
        if user_id is None:
            messages.error(request, "Invalid or expired deletion token.")
            return redirect(reverse('optimap:usersettings'))
        if request.user.id != user_id:
            messages.error(request, "You are not authorized to delete this account.")
            return redirect(reverse('optimap:main'))
        request.session[USER_DELETE_TOKEN_PREFIX] = token
        request.session.modified = True 
        request.session.save()  
        messages.warning(request, "Please confirm your account deletion. Your contributed data will remain on the platform.")
        return redirect(reverse('optimap:usersettings'))
    except Exception as e:
        messages.error(request, f"An error occurred: {str(e)}")
        return redirect(reverse('optimap:usersettings'))

@login_required(login_url='/')
def finalize_account_deletion(request):
    token = request.session.get(USER_DELETE_TOKEN_PREFIX)
    if not token:
        messages.error(request, "No active deletion request found.")
        return redirect(reverse('optimap:usersettings'))
    user_id = cache.get(f"{USER_DELETE_TOKEN_PREFIX}_{token}")
    if user_id is None:
        messages.error(request, "Invalid or expired deletion request.")
        return redirect(reverse('optimap:usersettings'))
    if request.user.id != user_id:
        messages.error(request, "You are not authorized to delete this account.")
        return redirect(reverse('optimap:main'))
    user = get_object_or_404(User, id=user_id)
    if user.deleted:
        messages.warning(request, "This account has already been deleted.")
        return redirect(reverse('optimap:usersettings'))
    try:
        user.deleted = True
        user.deleted_at = now()
        user.save()
        logout(request)
        messages.success(request, "Your account has been successfully deleted.")
        return redirect(reverse('optimap:main'))
    except Exception as e:
        logger.error(f"Error deleting user {user.email}: {str(e)}")
        messages.error(request, "An error occurred while deleting your account. Please try again.")
        return redirect(reverse('optimap:usersettings'))
    finally:
        cache.delete(f"{USER_DELETE_TOKEN_PREFIX}_{token}")
        if USER_DELETE_TOKEN_PREFIX in request.session:
            del request.session[USER_DELETE_TOKEN_PREFIX]
            request.session.modified = True  

# New Functionality: Download all geometries and metadata as GeoJSON
@require_GET
def download_geojson(request):
    """
    Serializes all Publication objects into GeoJSON format
    and returns it as a downloadable file.
    """
    geojson_data = serialize("geojson", Publication.objects.all())
    response = HttpResponse(geojson_data, content_type="application/json")
    response['Content-Disposition'] = 'attachment; filename="publications.geojson"'
    return response

# New Functionality: Download as GeoPackage (concrete implementation)
@require_GET
def download_geopackage(request):
    """
    Generates a GeoPackage file from Publication data and returns it as a downloadable file.
    Uses GDAL/OGR to create a real GeoPackage file.
    """
    geopackage_data = generate_geopackage()
    response = HttpResponse(geopackage_data, content_type="application/octet-stream")
    response['Content-Disposition'] = 'attachment; filename="publications.gpkg"'
    return response

def generate_geopackage():
    """
    Generates a GeoPackage file from Publication data using GDAL/OGR.
    This creates a real GeoPackage with a layer named 'publications'
    containing fields for title, abstract, doi, and source.
    The file is written to a temporary file, read into memory, and then deleted.
    """
    from osgeo import ogr, osr
    import tempfile, os

    # Generate a temporary file name without creating the file.
    filename = tempfile.mktemp(suffix=".gpkg")
    
    # Get the GeoPackage driver.
    driver = ogr.GetDriverByName("GPKG")
    if driver is None:
        logger.error("GeoPackage driver not available.")
        return b""

    # Create a new datasource. Since the file doesn't exist, GDAL can create it.
    datasource = driver.CreateDataSource(filename)
    if datasource is None:
        logger.error("Could not create GeoPackage datasource.")
        return b""

    # Create spatial reference for EPSG:4326.
    srs = osr.SpatialReference()
    srs.ImportFromEPSG(4326)

    # Create a new layer. Using ogr.wkbUnknown allows any geometry type.
    layer = datasource.CreateLayer("publications", srs, geom_type=ogr.wkbUnknown)
    if layer is None:
        logger.error("Failed to create layer in GeoPackage.")
        return b""

    # Create fields for publication attributes.
    for field_name, field_width in (("title", 255), ("abstract", 1024), ("doi", 255), ("source", 4096)):
        field_defn = ogr.FieldDefn(field_name, ogr.OFTString)
        field_defn.SetWidth(field_width)
        ret = layer.CreateField(field_defn)
        if ret != 0:
            logger.error("Failed to create field %s", field_name)

    # Add each Publication as a feature.
    for pub in Publication.objects.all():
        feature_defn = layer.GetLayerDefn()
        feature = ogr.Feature(feature_defn)
        feature.SetField("title", pub.title)
        feature.SetField("abstract", pub.abstract if pub.abstract else "")
        feature.SetField("doi", pub.doi if pub.doi else "")
        feature.SetField("source", pub.source if pub.source else "")
        
        # Convert Django geometry to OGR geometry.
        if pub.geometry:
            try:
                ogr_geom = ogr.CreateGeometryFromWkt(pub.geometry.wkt)
                feature.SetGeometry(ogr_geom)
            except Exception as e:
                logger.error("Failed to convert geometry for publication %s: %s", pub.id, e)
                feature.SetGeometry(None)
        else:
            feature.SetGeometry(None)
        ret = layer.CreateFeature(feature)
        if ret != 0:
            logger.error("Failed to create feature for publication %s", pub.id)
        feature = None

    datasource = None  # Close datasource and flush data.

    # Read the generated GeoPackage file content.
    with open(filename, "rb") as f:
        geopackage_data = f.read()

    os.remove(filename)
    return geopackage_data
    """
    Generates a GeoPackage file from Publication data using GDAL/OGR.
    This creates a real GeoPackage with a layer named 'publications'
    containing fields for title, abstract, doi, and source.
    The file is written to a temporary file, read into memory, and then deleted.
    """
    from osgeo import ogr, osr
    import tempfile, os

    # Create a temporary file for the GeoPackage.
    temp_file = tempfile.NamedTemporaryFile(suffix=".gpkg", delete=False)
    filename = temp_file.name
    temp_file.close()

    # Get the GeoPackage driver.
    driver = ogr.GetDriverByName("GPKG")
    if driver is None:
        logger.error("GeoPackage driver not available.")
        return b""

    # Create a new datasource.
    datasource = driver.CreateDataSource(filename)
    if datasource is None:
        logger.error("Could not create GeoPackage datasource.")
        return b""

    # Create spatial reference for EPSG:4326.
    srs = osr.SpatialReference()
    srs.ImportFromEPSG(4326)

    # Create a new layer. Using ogr.wkbUnknown allows any geometry type.
    layer = datasource.CreateLayer("publications", srs, geom_type=ogr.wkbUnknown)
    if layer is None:
        logger.error("Failed to create layer in GeoPackage.")
        return b""

    # Create fields for publication attributes.
    for field_name, field_width in (("title", 255), ("abstract", 1024), ("doi", 255), ("source", 4096)):
        field_defn = ogr.FieldDefn(field_name, ogr.OFTString)
        field_defn.SetWidth(field_width)
        ret = layer.CreateField(field_defn)
        if ret != 0:
            logger.error("Failed to create field %s", field_name)

    # Add each Publication as a feature.
    for pub in Publication.objects.all():
        feature_defn = layer.GetLayerDefn()
        feature = ogr.Feature(feature_defn)
        feature.SetField("title", pub.title)
        feature.SetField("abstract", pub.abstract if pub.abstract else "")
        feature.SetField("doi", pub.doi if pub.doi else "")
        feature.SetField("source", pub.source if pub.source else "")
        
        # Convert Django geometry to OGR geometry.
        if pub.geometry:
            try:
                ogr_geom = ogr.CreateGeometryFromWkt(pub.geometry.wkt)
                feature.SetGeometry(ogr_geom)
            except Exception as e:
                logger.error("Failed to convert geometry for publication %s: %s", pub.id, e)
                feature.SetGeometry(None)
        else:
            feature.SetGeometry(None)
        ret = layer.CreateFeature(feature)
        if ret != 0:
            logger.error("Failed to create feature for publication %s", pub.id)
        feature = None

    datasource = None  # Closes datasource and flushes data.

    # Read the generated GeoPackage file content.
    with open(filename, "rb") as f:
        geopackage_data = f.read()

    os.remove(filename)
    return geopackage_data

def data(request):
    geojson_content = serialize("geojson", Publication.objects.all())
    geojson_size = format_file_size(len(geojson_content))
    
    geopackage_content = generate_geopackage()
    geopackage_size = format_file_size(len(geopackage_content))
    
    context = {
        'geojson_size': geojson_size,
        'geopackage_size': geopackage_size,
    }
    return render(request, 'data.html', context)

class RobotsView(View):
    http_method_names = ['get']
    def get(self, request):
        response = HttpResponse("User-Agent: *\nDisallow:\nSitemap: %s://%s/sitemap.xml" % (request.scheme, request.site.domain),
                                content_type="text/plain")
        return response<|MERGE_RESOLUTION|>--- conflicted
+++ resolved
@@ -21,20 +21,12 @@
 import time
 from math import floor
 from django_currentuser.middleware import (get_current_user, get_current_authenticated_user)
-<<<<<<< HEAD
+from django.shortcuts import redirect, get_object_or_404
+from urllib.parse import unquote
 from django.urls import reverse  
 from django.core.serializers import serialize
 from django.conf import settings
 from publications.models import BlockedEmail, BlockedDomain, Subscription, UserProfile, Publication
-=======
-from django.shortcuts import redirect, get_object_or_404
-from urllib.parse import unquote
-from django.urls import reverse
-import uuid
-from django.shortcuts import get_object_or_404
-from django.shortcuts import redirect
-from django.utils.timezone import now
->>>>>>> 186f5012
 from django.contrib.auth import get_user_model
 User = get_user_model()
 
@@ -322,7 +314,7 @@
         )
         logger.info('Adding new subscription for user %s: %s', user_name, subscription)
         subscription.save()
-        return HttpResponseRedirect('/subscriptions/')
+        return  HttpResponseRedirect('/subscriptions/')
 
 @login_required 
 def unsubscribe(request):
