--- conflicted
+++ resolved
@@ -142,12 +142,8 @@
         end_date_object = datetime.strptime(end_date, '%m/%d/%Y')
         
         # save info in db
-<<<<<<< HEAD
         subscription = Subscription(search_text = search_term ,timeperiod_startdate = start_date_object,timeperiod_enddate = end_date_object, user_name = user_name )
         logger.info('Adding new subscription for user %s: %s', user_name, subscription)
-=======
-        subscription = Subscription(name = search_term ,timeperiod_startdate = start_date_object,timeperiod_enddate = end_date_object, user_name = user_name )
->>>>>>> a346ce68
         subscription.save()
         return  HttpResponseRedirect('/subscriptions/')
 
