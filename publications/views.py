--- conflicted
+++ resolved
@@ -267,7 +267,6 @@
         return True
     return False
 
-<<<<<<< HEAD
 
 @login_required
 def request_delete(request):
@@ -358,7 +357,7 @@
         if USER_DELETE_TOKEN_PREFIX in request.session:
             del request.session[USER_DELETE_TOKEN_PREFIX]
             request.session.modified = True  
-=======
+
 class RobotsView(View):
     http_method_names = ['get']
 
@@ -366,5 +365,4 @@
         response = HttpResponse("User-Agent: *\nDisallow:\nSitemap: %s://%s/sitemap.xml" % (request.scheme, request.site.domain),
                                 content_type = "text/plain")
 
-        return response
->>>>>>> cfb0f1be
+        return response