--- conflicted
+++ resolved
@@ -148,12 +148,8 @@
         user = User.objects.create_user(username=email, email=email)
         is_new = True
 
-<<<<<<< HEAD
-    login(request, user, backend='django.contrib.auth.backends.ModelBackend')
-=======
     login_user(request, user)
 
->>>>>>> dbb99145
     cache.delete(token)
     return render(request, "confirmation_login.html", {'is_new': is_new})
 
@@ -227,18 +223,7 @@
                 'text': 'You attempted to change your email to an address that is blocked. Please contact support for assistance.'
             }
         })
-<<<<<<< HEAD
-    
-    if email_new:
-        currentuser.email = email_new
-        currentuser.username = email_new
-        currentuser.save()
-        subject = 'Change Email'
-        link = get_login_link(request, email_new)
-        message = f"""Hello {email_new},
-
-You requested to change your email address from {email_old} to {email_new}.
-=======
+      
         messages.error(request, "Invalid email change request.")
         return render(request, 'changeuser.html')
 
@@ -265,7 +250,6 @@
     message = f"""Hello,
 
 You requested to change your email from {email_old} to {email_new}.
->>>>>>> dbb99145
 Please confirm the new email by clicking on this link:
 
 {confirm_url}
@@ -274,17 +258,6 @@
 
 Thank you for using OPTIMAP!
 """
-<<<<<<< HEAD
-        send_mail(
-            subject,
-            message,
-            from_email=settings.EMAIL_HOST_USER,
-            recipient_list=[email_new]
-        )
-        logout(request)
-
-    return render(request, 'changeuser.html')
-=======
     send_mail(subject, message, settings.EMAIL_HOST_USER, [email_new])
     messages.info(request, "A confirmation email has been sent.")
     logout(request)
@@ -342,7 +315,6 @@
 
     messages.success(request, "Your email has been successfully updated!")
     return redirect("/usersettings/")
->>>>>>> dbb99145
 
 def get_login_link(request, email):
     token = secrets.token_urlsafe(nbytes=LOGIN_TOKEN_LENGTH)
