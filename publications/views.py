import logging
logger = logging.getLogger(__name__)

from django.contrib.auth.models import User
from django.contrib.auth import login
from django.shortcuts import render, redirect
from django.core.cache import cache
from django.http.request import HttpRequest
from django.http import HttpResponseRedirect
from django.contrib.auth.decorators import login_required
from django.views.decorators.http import require_GET
from django.core.mail import EmailMessage, send_mail, get_connection
import secrets
from django.contrib import messages
from django.contrib.auth import login,logout
from django.views.decorators.http import require_GET
<<<<<<< HEAD
=======
from publications.models import BlockedEmail, BlockedDomain
from django.contrib.auth.models import User
>>>>>>> 03844fc6
from django.conf import settings
from publications.models import Subscription
from datetime import datetime
import imaplib
import time
from math import floor
from django_currentuser.middleware import (get_current_user, get_current_authenticated_user)
<<<<<<< HEAD
from django.urls import reverse
import uuid
from django.shortcuts import get_object_or_404
from django.shortcuts import redirect
from django.utils.timezone import now
from django.contrib.auth import get_user_model
User = get_user_model()

=======
from publications.models import UserProfile
from django.views.decorators.cache import never_cache
from django.urls import reverse  
>>>>>>> 03844fc6
LOGIN_TOKEN_LENGTH  = 32
LOGIN_TOKEN_TIMEOUT_SECONDS = 10 * 60


def main(request):
    return render(request,"main.html")

def loginres(request):
    email = request.POST.get('email', False)

    if is_email_blocked(email):
        logger.warning('Attempted login with blocked email: %s', email)
        return render(request, "error.html", {
            'error': {
                'class': 'danger',
                'title': 'Login failed!',
                'text': 'You attempted to login using an email that is blocked. Please contact support for assistance.'
            }
        })

    subject = 'OPTIMAP Login'
    link = get_login_link(request, email)
    valid = floor(LOGIN_TOKEN_TIMEOUT_SECONDS / 60)
    body = f"""Hello {email} !

You requested that we send you a link to log in to OPTIMAP at {request.site.domain}:

{link}

Please click on the link to log in.
The link is valid for {valid} minutes.
"""

    logging.info('Login process started for user %s', email)
    try:
        email_message = EmailMessage(
            subject = subject,
            body = body,
            from_email = settings.EMAIL_HOST_USER,
            to = [email],
            headers={'OPTIMAP': request.site.domain}
            )
        result = email_message.send()
        logging.info('%s sent login email to %s with the result: %s', settings.EMAIL_HOST_USER, email_message.recipients(), result)
        
        # If backend is SMTP, then put the sent email into the configured folder, see also https://stackoverflow.com/a/59735890/261210
        if str(get_connection().__class__.__module__).endswith("smtp"):
            with imaplib.IMAP4_SSL(settings.EMAIL_HOST_IMAP, port = settings.EMAIL_PORT_IMAP) as imap:
                message = str(email_message.message()).encode()
                imap.login(settings.EMAIL_HOST_USER, settings.EMAIL_HOST_PASSWORD)
                # must make sure the folder exists
                folder = settings.EMAIL_IMAP_SENT_FOLDER
                imap.append(folder, '\\Seen', imaplib.Time2Internaldate(time.time()), message)
                logging.debug('Saved email to IMAP folder {folder}')
                
        return render(request,'login_response.html', {
            'email': email,
            'valid_minutes': valid,
        })
    except Exception as ex:
        logging.exception('Error sending login email to %s from %s', email, settings.EMAIL_HOST_USER)
        logging.error(ex)
        return render(request, "error.html", {
            'error': {
                'class': 'danger',
                'title': 'Login failed!',
                'text': 'Error sending the login email. Please try again or contact us!'
            }
        })

def privacy(request):
    return render(request,'privacy.html')

def data(request):
    return render(request,'data.html')

def Confirmationlogin(request):
    return render(request,'confirmation_login.html')

@require_GET
def authenticate_via_magic_link(request: HttpRequest, token: str):
    email = cache.get(token)
    logger.info('Authenticating magic link with token %s: Found user: %s', token, email)

    if email is None:
        logger.debug('Magic link invalid for user %s', email)
        return render(request, "error.html", {
            'error': {
                'class': 'danger',
                'title': 'Authentication failed!',
                'text': 'Magic link invalid or expired. Please try again!'
            }
        })

    user = User.objects.filter(email=email).first()

    if user:
        if user.deleted:
            # Create a new user if existing record is found
            user.deleted = False
            user.deleted_at = None
            user.is_active = True  
            user.save()
            is_new = False  
        else:
            is_new = False  
    else:
        # Create a new user if no existing record is found
        user = User.objects.create_user(username=email, email=email)
        is_new = True

    login(request, user, backend='django.contrib.auth.backends.ModelBackend')

    cache.delete(token)
    return render(request, "confirmation_login.html", {
        'is_new': is_new
    })

@login_required
def customlogout(request):
    logout(request)
    messages.info(request, "You have successfully logged out.")
    return render(request, "logout.html")

@never_cache
def user_settings(request):
    profile, created = UserProfile.objects.get_or_create(user=request.user)

    if request.method == "POST":
        profile.notify_new_manuscripts = request.POST.get("notify_new_manuscripts") == "on"
        profile.save()

        return redirect(reverse("optimap:usersettings"))

    return render(request, "user_settings.html", {"profile": profile})

def user_subscriptions(request):
    if request.user.is_authenticated:
        subs = Subscription.objects.all()
        count_subs = Subscription.objects.all().count()
        return render(request,'subscriptions.html',{'sub':subs,'count':count_subs})
    else:
        pass

def add_subscriptions(request):
    if request.method == "POST":
        search_term = request.POST.get("search", False)
        start_date = request.POST.get('start_date', False)
        end_date = request.POST.get('end_date', False)
        currentuser = request.user
        if currentuser.is_authenticated:            
            user_name = currentuser.username
        else : 
            user_name = None
        start_date_object = datetime.strptime(start_date, '%m/%d/%Y')
        end_date_object = datetime.strptime(end_date, '%m/%d/%Y')
        
        # save info in db
        subscription = Subscription(search_term = search_term, timeperiod_startdate = start_date_object, timeperiod_enddate = end_date_object, user_name = user_name )
        logger.info('Adding new subscription for user %s: %s', user_name, subscription)
        subscription.save()
        return  HttpResponseRedirect('/subscriptions/')

def delete_account(request):
    email = request.user.email
    logger.info('Delete account for %s', email)

    Current_user = User.objects.filter(email = email)
    Current_user.delete()
    messages.info(request, 'Your account has been successfully deleted.')
    return render(request, 'deleteaccount.html')

def change_useremail(request):
    email_new = request.POST.get('email_new', False)
    currentuser = request.user
    email_old = currentuser.email
    logger.info('User requests to change email from %s to %s', email_old, email_new)

    if is_email_blocked(email):
        logger.warning('Attempted login with blocked email: %s', email)
        return render(request, "error.html", {
            'error': {
                'class': 'danger',
                'title': 'Login failed!',
                'text': 'You attempted to change your email to an address that is blocked. Please contact support for assistance.'
            }
        })
    
    if email_new:
        currentuser.email = email_new
        currentuser.username = email_new
        currentuser.save()
        #send email
        subject = 'Change Email'
        link = get_login_link(request, email_new)
        message =f"""Hello {email_new},

You requested to change your email address from {email_old} to {email_new}.
Please confirm the new email by clicking on this link:

{link}

Thank you for using OPTIMAP!
"""
        send_mail(
            subject,
            message,
            from_email = settings.EMAIL_HOST_USER,
            recipient_list=[email_new]
        )
        logout(request)

    return render(request,'changeuser.html')

def get_login_link(request, email):
    token = secrets.token_urlsafe(nbytes = LOGIN_TOKEN_LENGTH)
    link = f"{request.scheme}://{request.site.domain}/login/{token}"
    cache.set(token, email, timeout = LOGIN_TOKEN_TIMEOUT_SECONDS)
    logger.info('Created login link for %s with token %s - %s', email, token, link)
    return link

<<<<<<< HEAD

@login_required
def request_delete(request):
    user = request.user
    token = uuid.uuid4().hex

    cache.set(f"delete_token_{token}", user.id, timeout=3600)

    confirm_url = request.build_absolute_uri(reverse('optimap:confirm_delete', args=[token]))

    send_mail(  
        'Confirm Your Account Deletion',
        f'Click the link to confirm deletion: {confirm_url}',
        'no-reply@optimap.com',
        [user.email],
    )

    return redirect(reverse('optimap:usersettings') + '?message=Check your email for a confirmation link.')

@login_required
def confirm_account_deletion(request, token):
    user_id = cache.get(f"delete_token_{token}")

    if user_id is None:
        messages.error(request, "Invalid or expired deletion token.")
        return redirect(reverse('optimap:usersettings'))

    user = get_object_or_404(User, id=user_id)

    request.session["delete_token"] = token

    messages.warning(request, "Please confirm your account deletion. Your contributed data will remain on the platform.")
    return redirect(reverse('optimap:usersettings'))  


@login_required
def finalize_account_deletion(request):
    token = request.session.get("delete_token")

    if not token:
        messages.error(request, "No active deletion request found.")
        return redirect(reverse('optimap:usersettings'))

    user_id = cache.get(f"delete_token_{token}")

    if user_id is None:
        messages.error(request, "Invalid or expired deletion request.")
        return redirect(reverse('optimap:usersettings'))

    user = get_object_or_404(User, id=user_id)

    if user.deleted:
        messages.warning(request, "This account has already been deleted.")
        return redirect(reverse('optimap:usersettings'))

    user.deleted = True
    user.deleted_at = now()
    user.save()
    cache.delete(f"delete_token_{token}") 

    if "delete_token" in request.session:
        del request.session["delete_token"]
        request.session.modified = True  

    logout(request)

    messages.success(request, "Your account has been successfully deleted.")
    return redirect(reverse('optimap:main')) 
=======
def is_email_blocked(email):
    domain = email.split('@')[-1]
    if BlockedEmail.objects.filter(email=email).exists():
        return True
    if BlockedDomain.objects.filter(domain=domain).exists():
        return True
    return False
>>>>>>> 03844fc6
<|MERGE_RESOLUTION|>--- conflicted
+++ resolved
@@ -14,11 +14,7 @@
 from django.contrib import messages
 from django.contrib.auth import login,logout
 from django.views.decorators.http import require_GET
-<<<<<<< HEAD
-=======
 from publications.models import BlockedEmail, BlockedDomain
-from django.contrib.auth.models import User
->>>>>>> 03844fc6
 from django.conf import settings
 from publications.models import Subscription
 from datetime import datetime
@@ -26,7 +22,6 @@
 import time
 from math import floor
 from django_currentuser.middleware import (get_current_user, get_current_authenticated_user)
-<<<<<<< HEAD
 from django.urls import reverse
 import uuid
 from django.shortcuts import get_object_or_404
@@ -34,12 +29,9 @@
 from django.utils.timezone import now
 from django.contrib.auth import get_user_model
 User = get_user_model()
-
-=======
 from publications.models import UserProfile
 from django.views.decorators.cache import never_cache
 from django.urls import reverse  
->>>>>>> 03844fc6
 LOGIN_TOKEN_LENGTH  = 32
 LOGIN_TOKEN_TIMEOUT_SECONDS = 10 * 60
 
@@ -261,76 +253,6 @@
     logger.info('Created login link for %s with token %s - %s', email, token, link)
     return link
 
-<<<<<<< HEAD
-
-@login_required
-def request_delete(request):
-    user = request.user
-    token = uuid.uuid4().hex
-
-    cache.set(f"delete_token_{token}", user.id, timeout=3600)
-
-    confirm_url = request.build_absolute_uri(reverse('optimap:confirm_delete', args=[token]))
-
-    send_mail(  
-        'Confirm Your Account Deletion',
-        f'Click the link to confirm deletion: {confirm_url}',
-        'no-reply@optimap.com',
-        [user.email],
-    )
-
-    return redirect(reverse('optimap:usersettings') + '?message=Check your email for a confirmation link.')
-
-@login_required
-def confirm_account_deletion(request, token):
-    user_id = cache.get(f"delete_token_{token}")
-
-    if user_id is None:
-        messages.error(request, "Invalid or expired deletion token.")
-        return redirect(reverse('optimap:usersettings'))
-
-    user = get_object_or_404(User, id=user_id)
-
-    request.session["delete_token"] = token
-
-    messages.warning(request, "Please confirm your account deletion. Your contributed data will remain on the platform.")
-    return redirect(reverse('optimap:usersettings'))  
-
-
-@login_required
-def finalize_account_deletion(request):
-    token = request.session.get("delete_token")
-
-    if not token:
-        messages.error(request, "No active deletion request found.")
-        return redirect(reverse('optimap:usersettings'))
-
-    user_id = cache.get(f"delete_token_{token}")
-
-    if user_id is None:
-        messages.error(request, "Invalid or expired deletion request.")
-        return redirect(reverse('optimap:usersettings'))
-
-    user = get_object_or_404(User, id=user_id)
-
-    if user.deleted:
-        messages.warning(request, "This account has already been deleted.")
-        return redirect(reverse('optimap:usersettings'))
-
-    user.deleted = True
-    user.deleted_at = now()
-    user.save()
-    cache.delete(f"delete_token_{token}") 
-
-    if "delete_token" in request.session:
-        del request.session["delete_token"]
-        request.session.modified = True  
-
-    logout(request)
-
-    messages.success(request, "Your account has been successfully deleted.")
-    return redirect(reverse('optimap:main')) 
-=======
 def is_email_blocked(email):
     domain = email.split('@')[-1]
     if BlockedEmail.objects.filter(email=email).exists():
@@ -338,4 +260,72 @@
     if BlockedDomain.objects.filter(domain=domain).exists():
         return True
     return False
->>>>>>> 03844fc6
+
+
+@login_required
+def request_delete(request):
+    user = request.user
+    token = uuid.uuid4().hex
+
+    cache.set(f"delete_token_{token}", user.id, timeout=3600)
+
+    confirm_url = request.build_absolute_uri(reverse('optimap:confirm_delete', args=[token]))
+
+    send_mail(  
+        'Confirm Your Account Deletion',
+        f'Click the link to confirm deletion: {confirm_url}',
+        'no-reply@optimap.com',
+        [user.email],
+    )
+
+    return redirect(reverse('optimap:usersettings') + '?message=Check your email for a confirmation link.')
+
+@login_required
+def confirm_account_deletion(request, token):
+    user_id = cache.get(f"delete_token_{token}")
+
+    if user_id is None:
+        messages.error(request, "Invalid or expired deletion token.")
+        return redirect(reverse('optimap:usersettings'))
+
+    user = get_object_or_404(User, id=user_id)
+
+    request.session["delete_token"] = token
+
+    messages.warning(request, "Please confirm your account deletion. Your contributed data will remain on the platform.")
+    return redirect(reverse('optimap:usersettings'))  
+
+
+@login_required
+def finalize_account_deletion(request):
+    token = request.session.get("delete_token")
+
+    if not token:
+        messages.error(request, "No active deletion request found.")
+        return redirect(reverse('optimap:usersettings'))
+
+    user_id = cache.get(f"delete_token_{token}")
+
+    if user_id is None:
+        messages.error(request, "Invalid or expired deletion request.")
+        return redirect(reverse('optimap:usersettings'))
+
+    user = get_object_or_404(User, id=user_id)
+
+    if user.deleted:
+        messages.warning(request, "This account has already been deleted.")
+        return redirect(reverse('optimap:usersettings'))
+
+    user.deleted = True
+    user.deleted_at = now()
+    user.save()
+    cache.delete(f"delete_token_{token}") 
+
+    if "delete_token" in request.session:
+        del request.session["delete_token"]
+        request.session.modified = True  
+
+    logout(request)
+
+    messages.success(request, "Your account has been successfully deleted.")
+    return redirect(reverse('optimap:main')) 