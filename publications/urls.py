--- conflicted
+++ resolved
@@ -5,26 +5,19 @@
 from publications import views
 from .feeds import GeoFeed
 from django.views.generic import RedirectView
-<<<<<<< HEAD
-=======
 from publications.api import router as publications_router
->>>>>>> 4b64c3b1
 from drf_spectacular.views import SpectacularAPIView, SpectacularRedocView
+from rest_framework.routers import DefaultRouter 
 
 app_name = "optimap"
 
-router = DefaultRouter()
-router.register("publications", PublicationViewSet, basename="publication")
-router.register("journals", JournalViewSet, basename="journal")
-
 urlpatterns = [
     path('', views.main, name="main"),
-    path("api/v1/", include(router.urls)),
     path('favicon.ico', lambda request: redirect('static/favicon.ico', permanent=True)),
     path("api", lambda request: redirect('/api/v1/', permanent=False), name="api"),
     path("api/", lambda request: redirect('/api/v1/', permanent=False)),
     path("api/v1", lambda request: redirect('/api/v1/', permanent=False)),
-    path("api/v1/", include((publications_router.urls, "publications"),namespace="publications")),
+    path("api/v1/", include("publications.api")),
     path('api/schema/', SpectacularAPIView.as_view(), name='schema'),
     path('api/schema/ui/sitemap',SpectacularRedocView.as_view(url_name='optimap:schema'),name='redoc'),
     path("data/", views.data, name="data"),
