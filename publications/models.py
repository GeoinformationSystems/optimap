--- conflicted
+++ resolved
@@ -1,14 +1,11 @@
 from django.contrib.gis.db import models
 from django.contrib.postgres.fields import ArrayField
 from django_currentuser.db.models import CurrentUserField
-<<<<<<< HEAD
 from django_q.models import Schedule
-=======
 from django.utils.timezone import now
 from django.contrib.auth import get_user_model
 
 User = get_user_model()
->>>>>>> 03844fc6
 
 STATUS_CHOICES = (
     ("d", "Draft"),
@@ -174,7 +171,6 @@
         model = Publication
         fields = ('created_by','updated_by',)
 
-<<<<<<< HEAD
 class HarvestingEvent(models.Model):
     source = models.ForeignKey('Source', on_delete=models.CASCADE, related_name='harvesting_events')
     user = models.ForeignKey(User, on_delete=models.SET_NULL, null=True, blank=True) 
@@ -193,7 +189,8 @@
 
     def __str__(self):
         return f"Harvesting Event ({self.status}) for {self.source.url} at {self.started_at}"
-=======
+
+
 class UserProfile(models.Model):
     user = models.OneToOneField(User, on_delete=models.CASCADE)
     notify_new_manuscripts = models.BooleanField(default=False)
@@ -215,5 +212,4 @@
     blocked_by = models.ForeignKey(User, on_delete=models.SET_NULL, null=True, blank=True, related_name="blocked_domains")
 
     def __str__(self):
-        return self.domain
->>>>>>> 03844fc6
+        return self.domain