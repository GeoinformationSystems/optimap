from django.contrib.gis.db import models
from django.contrib.postgres.fields import ArrayField
from django_currentuser.db.models import CurrentUserField
from django_q.models import Schedule
from django.utils.timezone import now
from django.contrib.auth.models import AbstractUser, Group, Permission
import uuid
from django.utils.timezone import now
import logging
logger = logging.getLogger(__name__)

STATUS_CHOICES = (
    ("d", "Draft"),
    ("p", "Published"),
    ("t", "Testing"),
    ("w", "Withdrawn"),
    ("h", "Harvested"),
)

class CustomUser(AbstractUser):
    deleted = models.BooleanField(default=False)
    deleted_at = models.DateTimeField(null=True, blank=True)
    groups = models.ManyToManyField(Group, related_name="publications_users", blank=True)
    user_permissions = models.ManyToManyField(Permission, related_name="publications_users_permissions", blank=True)

    def soft_delete(self):
        """Marks the user as deleted instead of removing from the database."""
        self.deleted = True
        self.deleted_at = now()
        self.save()
        logger.info(f"User {self.username} (ID: {self.id}) was soft deleted at {self.deleted_at}")

    
    def restore(self):
        """Restores a previously deleted user."""
        self.deleted = False
        self.deleted_at = None
        self.save()
        logger.info(f"User {self.username} (ID: {self.id}) was restored.")

class Publication(models.Model):
    # required fields
    title = models.TextField()
    status = models.CharField(max_length=1, choices=STATUS_CHOICES, default="d")
    created_by = CurrentUserField( # see useful hint at https://github.com/zsoldosp/django-currentuser/issues/69
        verbose_name=("Created by"),
        related_name="%(app_label)s_%(class)s_creator",
    )

    # automatic fields
    creationDate = models.DateTimeField(auto_now_add=True)
    lastUpdate = models.DateTimeField(auto_now=True)
    updated_by = CurrentUserField(
        verbose_name=("Updated by"),
        related_name="%(app_label)s_%(class)s_updater",
        on_update=True,
    )
    
    # optional fields
    doi = models.CharField(max_length=1024, unique=True, blank=True, null=True)
    source = models.CharField(max_length=4096, null=True, blank=True) # journal, conference, preprint repo, ..
    provenance = models.TextField(null=True, blank=True)
    publicationDate = models.DateField(null=True, blank=True)
    abstract = models.TextField(null=True, blank=True)
    url = models.URLField(max_length=1024, null=True, blank=True, unique=True)
    geometry = models.GeometryCollectionField(verbose_name='Publication geometry/ies', srid = 4326, null=True, blank=True)# https://docs.openalex.org/api-entities/sources
    timeperiod_startdate = ArrayField(models.CharField(max_length=1024, null=True), null=True, blank=True)
    timeperiod_enddate = ArrayField(models.CharField(max_length=1024, null=True), null=True, blank=True)

    # Linking to HarvestingEvent as "job"
    job = models.ForeignKey(
        'HarvestingEvent', 
        on_delete=models.CASCADE, 
        related_name='publications', 
        null=True, 
        blank=True
    )


    def get_absolute_url(self):
        return "/api/v1/publications/%i.json" % self.id
        # http://localhost:8000/api/v1/publications/5.json

    class Meta:
        ordering = ['-id']
        constraints = [
            models.UniqueConstraint(fields=['doi', 'url'], name='unique_publication_entry')
        ]


    def __str__(self):
        """Return string representation."""
        return self.title

class Source(models.Model):
    # automatic fields
    creationDate = models.DateTimeField(auto_now_add=True)
    lastUpdate = models.DateTimeField(auto_now=True)
    created_by = CurrentUserField(
        verbose_name=("Created by"),
        related_name="%(app_label)s_%(class)s_creator",
    )
    updated_by = CurrentUserField(
        verbose_name=("Updated by"),
        related_name="%(app_label)s_%(class)s_updater",
        on_update=True,
    )

    url_field = models.URLField(max_length = 999)
    harvest_interval_minutes = models.IntegerField(default=60*24*3)
    last_harvest = models.DateTimeField(auto_now_add=True,null=True)
<<<<<<< HEAD
    
from django.contrib.auth import get_user_model
User = get_user_model()
=======

    def save(self, *args, **kwargs):
        super().save(*args, **kwargs)
        Schedule.objects.filter(name=f"Harvest Source {self.id}").delete()  # Avoid duplicates
        Schedule.objects.create(
            func='publications.tasks.harvest_oai_endpoint',
            args=str(self.id),
            schedule_type=Schedule.MINUTES,
            minutes=self.harvest_interval_minutes,
            name=f"Harvest Source {self.id}",
        )


>>>>>>> cbf47883

class Subscription(models.Model):
    user = models.ForeignKey(User, on_delete=models.CASCADE, related_name="subscriptions", null=True, blank=True)
    name = models.CharField(max_length=4096, default="default_subscription")
    search_term = models.CharField(max_length=4096,null=True)
    timeperiod_startdate = models.DateField(null=True)
    timeperiod_enddate = models.DateField(null=True)
    region = models.GeometryCollectionField(null=True, blank=True)
    subscribed = models.BooleanField(default=True) 

    def __str__(self):
        """Return string representation."""
        return self.name

    class Meta:
        ordering = ['name']
        verbose_name = "subscription"

class EmailLog(models.Model):
    TRIGGER_CHOICES = [
        ("admin", "Admin Panel"),
        ("scheduled", "Scheduled Task"),
        ("manual", "Manually Triggered"),
    ]
    recipient_email = models.EmailField()
    subject = models.CharField(max_length=255)
    sent_at = models.DateTimeField(auto_now_add=True)
    email_content = models.TextField(blank=True, null=True)
    sent_by = models.ForeignKey(User, null=True, blank=True, on_delete=models.SET_NULL)
    trigger_source = models.CharField(max_length=50, choices=TRIGGER_CHOICES, default="manual")
    status = models.CharField(max_length=10, choices=STATUS_CHOICES, default="success") 
    error_message = models.TextField(null=True, blank=True) 

    def __str__(self):
        sender = self.sent_by.email if self.sent_by else "System"
        return f"Email to {self.recipient_email} by {sender} ({self.get_trigger_source_display()})"

    @classmethod
    def log_email(cls, recipient, subject, content, sent_by=None, trigger_source="manual", status="success", error_message=None):
        """Logs the sent email, storing who triggered it and how it was sent."""
        cls.objects.create(
            recipient_email=recipient,
            subject=subject,
            sent_at=now(),
            email_content=content,
            sent_by=sent_by,
            trigger_source=trigger_source, 
            status=status,  
            error_message=error_message,  

        )

# handle import/export relations, see https://django-import-export.readthedocs.io/en/stable/advanced_usage.html#creating-non-existent-relations
from import_export import fields, resources
from import_export.widgets import ForeignKeyWidget
from django.conf import settings

class PublicationResource(resources.ModelResource):
    #created_by = models.ForeignKey(settings.AUTH_USER_MODEL, on_delete=models.CASCADE, related_name='username')
    #updated_by = models.ForeignKey(settings.AUTH_USER_MODEL, on_delete=models.CASCADE, related_name='username')
    created_by = fields.Field(
        column_name='created_by',
        attribute='created_by',
        widget=ForeignKeyWidget(User, field='username'))
    updated_by = fields.Field(
        column_name='updated_by',
        attribute='updated_by',
        widget=ForeignKeyWidget(settings.AUTH_USER_MODEL, field='username'))
    
    class Meta:
        model = Publication
        fields = ('created_by','updated_by',)

class HarvestingEvent(models.Model):
    source = models.ForeignKey('Source', on_delete=models.CASCADE, related_name='harvesting_events')
    user = models.ForeignKey(User, on_delete=models.SET_NULL, null=True, blank=True) 
    started_at = models.DateTimeField(auto_now_add=True)  
    completed_at = models.DateTimeField(null=True, blank=True) 
    status = models.CharField(
        max_length=16,
        choices=(
            ('pending', 'Pending'),
            ('in_progress', 'In Progress'),
            ('completed', 'Completed'),
            ('failed', 'Failed'),
        ),
        default='pending'
    )  

    def __str__(self):
        return f"Harvesting Event ({self.status}) for {self.source.url_field} at {self.started_at}"


class UserProfile(models.Model):
    user = models.OneToOneField(User, on_delete=models.CASCADE)
    notify_new_manuscripts = models.BooleanField(default=False)

    def __str__(self):
        return f"{self.user.username} - Notifications: {self.notify_new_manuscripts}"

class BlockedEmail(models.Model):
    email = models.EmailField(unique=True)
    created_at = models.DateTimeField(auto_now_add=True)
    blocked_by = models.ForeignKey(User, on_delete=models.SET_NULL, null=True, blank=True, related_name="blocked_emails")

    def __str__(self):
        return self.email

class BlockedDomain(models.Model):
    domain = models.CharField(max_length=255, unique=True)
    created_at = models.DateTimeField(auto_now_add=True)
    blocked_by = models.ForeignKey(User, on_delete=models.SET_NULL, null=True, blank=True, related_name="blocked_domains")

    def __str__(self):
        return self.domain<|MERGE_RESOLUTION|>--- conflicted
+++ resolved
@@ -6,6 +6,13 @@
 from django.contrib.auth.models import AbstractUser, Group, Permission
 import uuid
 from django.utils.timezone import now
+from django.contrib.auth import get_user_model
+User = get_user_model()
+# handle import/export relations, see https://django-import-export.readthedocs.io/en/stable/advanced_usage.html#creating-non-existent-relations
+from import_export import fields, resources
+from import_export.widgets import ForeignKeyWidget
+from django.conf import settings
+
 import logging
 logger = logging.getLogger(__name__)
 
@@ -109,11 +116,6 @@
     url_field = models.URLField(max_length = 999)
     harvest_interval_minutes = models.IntegerField(default=60*24*3)
     last_harvest = models.DateTimeField(auto_now_add=True,null=True)
-<<<<<<< HEAD
-    
-from django.contrib.auth import get_user_model
-User = get_user_model()
-=======
 
     def save(self, *args, **kwargs):
         super().save(*args, **kwargs)
@@ -126,8 +128,6 @@
             name=f"Harvest Source {self.id}",
         )
 
-
->>>>>>> cbf47883
 
 class Subscription(models.Model):
     user = models.ForeignKey(User, on_delete=models.CASCADE, related_name="subscriptions", null=True, blank=True)
@@ -179,11 +179,6 @@
             error_message=error_message,  
 
         )
-
-# handle import/export relations, see https://django-import-export.readthedocs.io/en/stable/advanced_usage.html#creating-non-existent-relations
-from import_export import fields, resources
-from import_export.widgets import ForeignKeyWidget
-from django.conf import settings
 
 class PublicationResource(resources.ModelResource):
     #created_by = models.ForeignKey(settings.AUTH_USER_MODEL, on_delete=models.CASCADE, related_name='username')
