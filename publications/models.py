from django.contrib.gis.db import models
from django.contrib.postgres.fields import ArrayField
from django_currentuser.db.models import CurrentUserField
from django_q.models import Schedule
from django.utils.timezone import now
from django.contrib.auth import get_user_model

User = get_user_model()

STATUS_CHOICES = (
    ("d", "Draft"),
    ("p", "Published"),
    ("t", "Testing"),
    ("w", "Withdrawn"),
    ("h", "Harvested"),
)

class Publication(models.Model):
    # required fields      
<<<<<<< HEAD
    doi = models.CharField(max_length=1024, unique=True, null=True, blank=True)  # ✅ Allow NULL DOIs
=======
    title = models.TextField()
>>>>>>> cfb0f1be
    status = models.CharField(max_length=1, choices=STATUS_CHOICES, default="d")
    created_by = CurrentUserField( # see useful hint at https://github.com/zsoldosp/django-currentuser/issues/69
        verbose_name=("Created by"),
        related_name="%(app_label)s_%(class)s_creator",
    )

    # automatic fields
    creationDate = models.DateTimeField(auto_now_add=True)
    lastUpdate = models.DateTimeField(auto_now=True)
    updated_by = CurrentUserField(
        verbose_name=("Updated by"),
        related_name="%(app_label)s_%(class)s_updater",
        on_update=True,
    )
    
    # optional fields
    doi = models.CharField(max_length=1024, unique=True, blank=True, null=True)
    source = models.CharField(max_length=4096, null=True, blank=True) # journal, conference, preprint repo, ..
    provenance = models.TextField(null=True, blank=True)
    publicationDate = models.DateField(null=True, blank=True)
    abstract = models.TextField(null=True, blank=True)
    url = models.URLField(max_length=1024, null=True, blank=True, unique=True)
    geometry = models.GeometryCollectionField(verbose_name='Publication geometry/ies', srid = 4326, null=True, blank=True)# https://docs.openalex.org/api-entities/sources
    timeperiod_startdate = ArrayField(models.CharField(max_length=1024, null=True), null=True, blank=True)
    timeperiod_enddate = ArrayField(models.CharField(max_length=1024, null=True), null=True, blank=True)

    # Linking to HarvestingEvent as "job"
    job = models.ForeignKey(
        'HarvestingEvent', 
        on_delete=models.CASCADE, 
        related_name='publications', 
        null=True, 
        blank=True
    )


    def get_absolute_url(self):
        return "/api/v1/publications/%i.json" % self.id
        # http://localhost:8000/api/v1/publications/5.json

    class Meta:
        ordering = ['-id']
        constraints = [
            models.UniqueConstraint(fields=['doi', 'url'], name='unique_publication_entry')
        ]


    def __str__(self):
        """Return string representation."""
        return self.doi

class Source(models.Model):
    # automatic fields
    creationDate = models.DateTimeField(auto_now_add=True)
    lastUpdate = models.DateTimeField(auto_now=True)
    created_by = CurrentUserField(
        verbose_name=("Created by"),
        related_name="%(app_label)s_%(class)s_creator",
    )
    updated_by = CurrentUserField(
        verbose_name=("Updated by"),
        related_name="%(app_label)s_%(class)s_updater",
        on_update=True,
    )

    url_field = models.URLField(max_length = 999)
    harvest_interval_minutes = models.IntegerField(default=60*24*3)
    last_harvest = models.DateTimeField(auto_now_add=True,null=True)

    def save(self, *args, **kwargs):
        super().save(*args, **kwargs)
        Schedule.objects.filter(name=f"Harvest Source {self.id}").delete()  # Avoid duplicates
        Schedule.objects.create(
            func='publications.tasks.harvest_oai_endpoint',
            args=str(self.id),
            schedule_type=Schedule.MINUTES,
            minutes=self.harvest_interval_minutes,
            name=f"Harvest Source {self.id}",
        )



class Subscription(models.Model):
    name = models.CharField(max_length=4096)
    search_term = models.CharField(max_length=4096,null=True)
    timeperiod_startdate = models.DateField(null=True)
    timeperiod_enddate = models.DateField(null=True)
    search_area = models.GeometryCollectionField(null=True, blank=True)
    user_name = models.CharField(max_length=4096)

    def __str__(self):
        """Return string representation."""
        return self.name

    class Meta:
        ordering = ['user_name']
        verbose_name = "subscription"

class EmailLog(models.Model):
    TRIGGER_CHOICES = [
        ("admin", "Admin Panel"),
        ("scheduled", "Scheduled Task"),
        ("manual", "Manually Triggered"),
    ]
    recipient_email = models.EmailField()
    subject = models.CharField(max_length=255)
    sent_at = models.DateTimeField(auto_now_add=True)
    email_content = models.TextField(blank=True, null=True)
    sent_by = models.ForeignKey(User, null=True, blank=True, on_delete=models.SET_NULL)
    trigger_source = models.CharField(max_length=50, choices=TRIGGER_CHOICES, default="manual")
    status = models.CharField(max_length=10, choices=STATUS_CHOICES, default="success") 
    error_message = models.TextField(null=True, blank=True) 

    def __str__(self):
        sender = self.sent_by.email if self.sent_by else "System"
        return f"Email to {self.recipient_email} by {sender} ({self.get_trigger_source_display()})"

    @classmethod
    def log_email(cls, recipient, subject, content, sent_by=None, trigger_source="manual", status="success", error_message=None):
        """Logs the sent email, storing who triggered it and how it was sent."""
        cls.objects.create(
            recipient_email=recipient,
            subject=subject,
            sent_at=now(),
            email_content=content,
            sent_by=sent_by,
            trigger_source=trigger_source, 
            status=status,  
            error_message=error_message,  

        )

# handle import/export relations, see https://django-import-export.readthedocs.io/en/stable/advanced_usage.html#creating-non-existent-relations
from import_export import fields, resources
from import_export.widgets import ForeignKeyWidget
from django.conf import settings
from django.contrib.auth.models import User
class PublicationResource(resources.ModelResource):
    #created_by = models.ForeignKey(settings.AUTH_USER_MODEL, on_delete=models.CASCADE, related_name='username')
    #updated_by = models.ForeignKey(settings.AUTH_USER_MODEL, on_delete=models.CASCADE, related_name='username')
    created_by = fields.Field(
        column_name='created_by',
        attribute='created_by',
        widget=ForeignKeyWidget(User, field='username'))
    updated_by = fields.Field(
        column_name='updated_by',
        attribute='updated_by',
        widget=ForeignKeyWidget(settings.AUTH_USER_MODEL, field='username'))
    
    class Meta:
        model = Publication
        fields = ('created_by','updated_by',)

class HarvestingEvent(models.Model):
    source = models.ForeignKey('Source', on_delete=models.CASCADE, related_name='harvesting_events')
    user = models.ForeignKey(User, on_delete=models.SET_NULL, null=True, blank=True) 
    started_at = models.DateTimeField(auto_now_add=True)  
    completed_at = models.DateTimeField(null=True, blank=True) 
    status = models.CharField(
        max_length=16,
        choices=(
            ('pending', 'Pending'),
            ('in_progress', 'In Progress'),
            ('completed', 'Completed'),
            ('failed', 'Failed'),
        ),
        default='pending'
    )  

    def __str__(self):
        return f"Harvesting Event ({self.status}) for {self.source.url} at {self.started_at}"


class UserProfile(models.Model):
    user = models.OneToOneField(User, on_delete=models.CASCADE)
    notify_new_manuscripts = models.BooleanField(default=False)

    def __str__(self):
        return f"{self.user.username} - Notifications: {self.notify_new_manuscripts}"

class BlockedEmail(models.Model):
    email = models.EmailField(unique=True)
    created_at = models.DateTimeField(auto_now_add=True)
    blocked_by = models.ForeignKey(User, on_delete=models.SET_NULL, null=True, blank=True, related_name="blocked_emails")

    def __str__(self):
        return self.email

class BlockedDomain(models.Model):
    domain = models.CharField(max_length=255, unique=True)
    created_at = models.DateTimeField(auto_now_add=True)
    blocked_by = models.ForeignKey(User, on_delete=models.SET_NULL, null=True, blank=True, related_name="blocked_domains")

    def __str__(self):
        return self.domain<|MERGE_RESOLUTION|>--- conflicted
+++ resolved
@@ -17,11 +17,7 @@
 
 class Publication(models.Model):
     # required fields      
-<<<<<<< HEAD
     doi = models.CharField(max_length=1024, unique=True, null=True, blank=True)  # ✅ Allow NULL DOIs
-=======
-    title = models.TextField()
->>>>>>> cfb0f1be
     status = models.CharField(max_length=1, choices=STATUS_CHOICES, default="d")
     created_by = CurrentUserField( # see useful hint at https://github.com/zsoldosp/django-currentuser/issues/69
         verbose_name=("Created by"),
