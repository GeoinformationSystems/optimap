--- conflicted
+++ resolved
@@ -1,37 +1,36 @@
 <footer class="fixed-bottom page-footer font-small">
-<<<<<<< HEAD
   <div class="footer-copyright text-center text-white py-3">
     <p class="mb-0 list-unstyled">
       <span class="px-3"
-        >&copy;&nbsp;2023&nbsp;<a
+        >&copy;&nbsp;{% now 'Y' %}&nbsp;<a
           class="text-white"
           title="OPTIMETA project website"
           href="https://projects.tib.eu/optimeta"
-          >OPTIMETA project</a
+          >OPTIMETA</a
         >
         &amp;
         <a
           class="text-white"
           title="KOMET project website"
           href="https://projects.tib.eu/komet"
-          >KOMET project</a
+          >KOMET</a
         ></span
       >
       <a
-        class="px-3 text-white"
-        title="Link to source code project"
-        href="https://github.com/GeoinformationSystems/optimap"
-        >Code</a
-      >&nbsp;(v{{ optimap_version }})
-      <a
-        class="px-3 text-white"
-        title="Privace information / Imprint"
+        class="px-2 text-white"
+        title="Privacy information / Datenschutzerklärung"
         href="{% url 'optimap:privacy' %}"
-        >Privacy / Imprint / Contact</a
+        >Privacy</a
       >
       <a
-        class="px-3 text-white"
-        title="Data & API browser"
+        class="px-2 text-white"
+        title="Accessibility / Barrierefreiheit"
+        href="{% url 'optimap:accessibility' %}"
+        >Accessibility</a
+      >
+      <a
+        class="px-2 text-white"
+        title="Data & API documentation and browser"
         href="{% url 'optimap:data' %}"
         >Data & API</a
       >
@@ -41,8 +40,21 @@
         href="{% url 'optimap:feeds_list' %}"
         >Feeds</a
       >
+
+      <a
+        class="px-2 text-white"
+        title="Link to source code project"
+        href="https://github.com/GeoinformationSystems/optimap"
+        >Code&nbsp;(v{{ optimap_version }})</a
+      >
+      <a
+        class="px-2 text-white"
+        title="About / Contact / Imprint"
+        href="{% url 'optimap:about' %}"
+        >About / Contact / Imprint</a
+      >
       <span class="px-3"
-        >Publication data license:
+        >Data license:
         <a
           class="text-white"
           title="Publication metadata license"
@@ -52,17 +64,4 @@
       >
     </p>
   </div>
-=======
-    <div class="footer-copyright text-center text-white py-3">
-        <p class="mb-0 list-unstyled">
-            <span class="px-3">&copy;&nbsp;{% now 'Y' %}&nbsp;<a class="text-white" title="OPTIMETA project website" href="https://projects.tib.eu/optimeta">OPTIMETA</a> &amp; <a class="text-white" title="KOMET project website" href="https://projects.tib.eu/komet">KOMET</a></span>
-            <a class="px-2 text-white" title="Privacy information / Datenschutzerklärung" href="{% url 'optimap:privacy' %}">Privacy</a>
-            <a class="px-2 text-white" title="Accessibility / Barrierefreiheit" href="{% url 'optimap:accessibility' %}">Accessibility</a>
-            <a class="px-2 text-white" title="Data & API documentation and browser" href="{% url 'optimap:data' %}">Data & API</a>
-            <a class="px-2 text-white" title="Link to source code project" href="https://github.com/GeoinformationSystems/optimap">Code&nbsp;(v{{ optimap_version }})</a>
-            <a class="px-2 text-white" title="About / Contact / Imprint" href="{% url 'optimap:about' %}">About / Contact / Imprint</a>
-            <span class="px-3">Data license: <a class="text-white" title="Publication metadata license" href='https://creativecommons.org/publicdomain/zero/1.0/'>CC-0</a></span>
-        </p>
-    </div>
->>>>>>> c3d62dbc
 </footer>