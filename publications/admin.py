--- conflicted
+++ resolved
@@ -1,15 +1,11 @@
 from django.contrib import admin, messages
 from leaflet.admin import LeafletGeoAdmin
-<<<<<<< HEAD
-from publications.models import Publication, Source, HarvestingEvent
+from django.contrib.auth.models import User
+from publications.models import Publication, Source, HarvestingEvent, BlockedEmail, BlockedDomain
 from import_export.admin import ImportExportModelAdmin
 from publications.tasks import harvest_oai_endpoint  
 from django_q.models import Schedule
 from django.utils.timezone import now
-=======
-from django.contrib.auth.models import User
-from publications.models import Publication, BlockedEmail, BlockedDomain
-from import_export.admin import ImportExportModelAdmin
 from django_q.tasks import schedule
 from django.utils.timezone import now
 from publications.models import EmailLog, UserProfile
@@ -20,7 +16,6 @@
 
 # Unregister the default User admin
 admin.site.unregister(User)
->>>>>>> 03844fc6
 
 @admin.action(description="Mark selected publications as published")
 def make_public(modeladmin, request, queryset):
@@ -30,7 +25,6 @@
 def make_draft(modeladmin, request, queryset):
     queryset.update(status="d")
 
-<<<<<<< HEAD
 @admin.action(description="Trigger harvesting for selected sources")
 def trigger_harvesting_for_specific(modeladmin, request, queryset):
     for source in queryset:
@@ -59,7 +53,7 @@
             name=f"Manual Harvest Source {source.id}",
         )
         modeladmin.message_user(request, f"Harvesting scheduled for {queryset.count()} sources!")
-=======
+
 @admin.action(description="Send Monthly Manuscript Email")
 def trigger_monthly_email(modeladmin, request, queryset):
     """
@@ -97,7 +91,6 @@
         BlockedDomain.objects.get_or_create(domain=domain)  
         user.delete()
     modeladmin.message_user(request, "Selected users have been deleted and their emails/domains blocked.")
->>>>>>> 03844fc6
 
 @admin.register(Publication)
 class PublicationAdmin(LeafletGeoAdmin, ImportExportModelAdmin):
@@ -107,7 +100,6 @@
 
     actions = [make_public,make_draft]
 
-<<<<<<< HEAD
 @admin.register(Source)
 class SourceAdmin(admin.ModelAdmin):
     list_display = ("id", "url_field", "harvest_interval_minutes", "last_harvest")
@@ -120,7 +112,8 @@
     list_display = ("id", "source", "status", "started_at", "completed_at")
     list_filter = ("status", "started_at", "completed_at")
     search_fields = ("source__url",)
-=======
+
+
 class EmailLogAdmin(admin.ModelAdmin):
     list_display = (
         "recipient_email",
@@ -158,5 +151,4 @@
 class UserAdmin(admin.ModelAdmin):
     """User Admin."""
     list_display = ("username", "email", "is_active")
-    actions = [block_email, block_email_and_domain]
->>>>>>> 03844fc6
+    actions = [block_email, block_email_and_domain]