--- conflicted
+++ resolved
@@ -5,22 +5,14 @@
 from import_export.admin import ImportExportModelAdmin
 from django_q.tasks import schedule
 from django.utils.timezone import now
-<<<<<<< HEAD
-from publications.models import SentEmailLog, Subscription
-=======
-from publications.models import EmailLog, UserProfile
->>>>>>> cfb0f1be
+from publications.models import EmailLog, Subscription, UserProfile
 from publications.tasks import send_monthly_email, schedule_monthly_email_task
 from django_q.models import Schedule
 from datetime import datetime, timedelta
 
-<<<<<<< HEAD
-=======
-
 # Unregister the default User admin
 admin.site.unregister(User)
 
->>>>>>> cfb0f1be
 @admin.action(description="Mark selected publications as published")
 def make_public(modeladmin, request, queryset):
     queryset.update(status="p")
@@ -51,7 +43,6 @@
     except Exception as e:
         messages.error(request, f"Failed to schedule task: {e}")
 
-<<<<<<< HEAD
 @admin.action(description="Send subscription-based emails")
 def send_subscription_emails(modeladmin, request, queryset):
     """
@@ -66,7 +57,7 @@
 
     send_subscription_based_email(sent_by=request.user, user_ids=list(selected_users))
     messages.success(request, "Subscription-based emails have been sent.")
-=======
+
 @admin.action(description="Delete user and block email")
 def block_email(modeladmin, request, queryset):
     for user in queryset:
@@ -82,7 +73,6 @@
         BlockedDomain.objects.get_or_create(domain=domain)  
         user.delete()
     modeladmin.message_user(request, "Selected users have been deleted and their emails/domains blocked.")
->>>>>>> cfb0f1be
 
 @admin.register(Publication)
 class PublicationAdmin(LeafletGeoAdmin, ImportExportModelAdmin):
@@ -106,6 +96,9 @@
     search_fields = ("recipient_email", "subject", "sent_by__username")  
     actions = [trigger_monthly_email, trigger_monthly_email_task]  
 
+class SubscriptionAdmin(admin.ModelAdmin):
+    list_display = ("user", "region", "subscribed")
+    actions = [send_subscription_emails]
 
 class UserProfileAdmin(admin.ModelAdmin):
     list_display = ("user", "notify_new_manuscripts")  
@@ -120,14 +113,6 @@
     list_display = ('email', 'created_at', 'blocked_by')
     search_fields = ('email',)
 
-<<<<<<< HEAD
-class SubscriptionAdmin(admin.ModelAdmin):
-    list_display = ("user", "region", "subscribed")
-    actions = [send_subscription_emails]
-
-admin.site.register(SentEmailLog, SentEmailLogAdmin)  
-admin.site.register(Subscription, SubscriptionAdmin)  
-=======
 @admin.register(BlockedDomain)
 class BlockedDomainAdmin(admin.ModelAdmin):
     list_display = ('domain', 'created_at', 'blocked_by')
@@ -138,4 +123,6 @@
     """User Admin."""
     list_display = ("username", "email", "is_active")
     actions = [block_email, block_email_and_domain]
->>>>>>> cfb0f1be
+
+admin.site.register(SentEmailLog, SentEmailLogAdmin)  
+admin.site.register(Subscription, SubscriptionAdmin)  