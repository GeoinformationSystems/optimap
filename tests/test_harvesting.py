import os
import django
os.environ.setdefault('DJANGO_SETTINGS_MODULE', 'optimap.settings')
django.setup()
from django.test import Client, TestCase
from publications.tasks import parse_oai_xml_and_save_publications
<<<<<<< HEAD
from publications.models import Publication, Source, Schedule
from django_q.tasks import async_task
import httpretty
import time
=======
from publications.models import Publication
import responses

os.environ.setdefault('DJANGO_SETTINGS_MODULE', 'optimap.settings')
>>>>>>> cfb0f1be

class SimpleTest(TestCase):   
  
    def setUp(self):
        self.client = Client()

        results = self.client.get('/api/v1/publications/').json()['results']
        self.id1 = results['features'][1]['id'] # newest first
        self.id2 = results['features'][0]['id']

    @classmethod
    @responses.activate
    def setUpClass(cls):
        Publication.objects.all().delete()

        with open(os.path.join(os.getcwd(), 'tests', 'harvesting', 'journal_1', 'oai_dc.xml')) as oai, open(os.path.join(os.getcwd(), 'tests', 'harvesting', 'journal_1', 'article_01.html')) as article01, open(os.path.join(os.getcwd(), 'tests', 'harvesting', 'journal_1', 'article_02.html')) as article02:
            responses.get('http://localhost:8330/index.php/opti-geo/article/view/1',
                          body = article01.read())
            responses.get('http://localhost:8330/index.php/opti-geo/article/view/2',
                          body = article02.read())

            parse_oai_xml_and_save_publications(oai.read(), event=None)

            # set status to published
            Publication.objects.all().update(status="p")

    @classmethod
    def tearDownClass(cls):
        Publication.objects.all().delete()

    def test_api_root(self):
        response = self.client.get('/api/v1/publications/')
        self.assertEqual(response.status_code, 200)
        self.assertEqual(response.get('Content-Type'), 'application/json')

        results = response.json()['results']

        self.assertEqual(results['type'], 'FeatureCollection')
        self.assertEqual(len(results['features']), 2)
        self.assertEqual(len(results['features'][0]['properties']), 9)
        self.assertEqual(results['features'][0]['properties']['title'], 'Test 1: One')
        self.assertEqual(results['features'][0]['properties']['publicationDate'], '2022-07-01')

    def test_api_publication_1(self):
        response = self.client.get('/api/v1/publications/%s.json' % self.id1)
        self.assertEqual(response.status_code, 200)
        self.assertEqual(response.get('Content-Type'), 'application/json')

        body = response.json()
        self.assertEqual(body['type'], 'Feature')
        self.assertEqual(body['geometry']['type'], 'GeometryCollection')
        self.assertEqual(body['geometry']['geometries'][0]['type'], 'LineString')
        self.assertEqual(body['properties']['title'], 'Test 1: One')
        self.assertEqual(body['properties']['publicationDate'], '2022-07-01')
        self.assertEqual(body['properties']['timeperiod_startdate'],['2022-06-01'])
        self.assertEqual(body['properties']['url'],'http://localhost:8330/index.php/opti-geo/article/view/1')
        
    def test_api_publication_2(self):
        response = self.client.get('/api/v1/publications/%s.json' % self.id2)
        self.assertEqual(response.status_code, 200)
        self.assertEqual(response.get('Content-Type'), 'application/json')

        body = response.json()
        self.assertEqual(body['type'], 'Feature')
        self.assertEqual(body['geometry']['type'], 'GeometryCollection')
        self.assertEqual(body['geometry']['geometries'][0]['type'], 'Polygon')
        self.assertIsNone(body['properties']['doi'])
        self.assertEqual(body['properties']['timeperiod_enddate'],['2022-03-31'])
        self.assertEqual(body['properties']['url'],'http://localhost:8330/index.php/opti-geo/article/view/2')

    def test_task_scheduling(self):
        oai_file_path = os.path.join(os.getcwd(), "tests", "harvesting", "journal_1", "oai_dc.xml")
        source = Source.objects.create(
            url_field=f"file://{oai_file_path}",
            harvest_interval_minutes=60
        )
        source.save()
        time.sleep(2)
        schedule = Schedule.objects.filter(name=f"Harvest Source {source.id}")
        self.assertTrue(schedule.exists(), "❌ Django-Q task not scheduled for source.")

        publications_count = Publication.objects.count()
        async_task("publications.tasks.harvest_oai_endpoint", source.id)
        time.sleep(5) 

        self.assertGreater(publications_count, 0, " No publications were harvested.")

        with open(oai_file_path, "r") as oai:
            content = oai.read()
            parse_oai_xml_and_save_publications(content, event=None)
            parse_oai_xml_and_save_publications(content, event=None)

        final_count = Publication.objects.count()
        self.assertEqual(final_count, publications_count, " Duplicate publications were created!")


    def test_no_duplicates(self):
        Publication.objects.all().delete()
        oai_file_path = os.path.join(os.getcwd(), "tests", "harvesting", "journal_1", "oai_dc.xml")
        print(Publication.objects.count())

        with open(oai_file_path, "r") as oai:
            content = oai.read()

            parse_oai_xml_and_save_publications(content, event=None)
            parse_oai_xml_and_save_publications(content, event=None)
    
        publications_count = Publication.objects.count()
        self.assertEqual(publications_count, 2, "Duplicate publications were created!")<|MERGE_RESOLUTION|>--- conflicted
+++ resolved
@@ -4,17 +4,10 @@
 django.setup()
 from django.test import Client, TestCase
 from publications.tasks import parse_oai_xml_and_save_publications
-<<<<<<< HEAD
 from publications.models import Publication, Source, Schedule
 from django_q.tasks import async_task
 import httpretty
 import time
-=======
-from publications.models import Publication
-import responses
-
-os.environ.setdefault('DJANGO_SETTINGS_MODULE', 'optimap.settings')
->>>>>>> cfb0f1be
 
 class SimpleTest(TestCase):   
   
@@ -37,9 +30,6 @@
                           body = article02.read())
 
             parse_oai_xml_and_save_publications(oai.read(), event=None)
-
-            # set status to published
-            Publication.objects.all().update(status="p")
 
     @classmethod
     def tearDownClass(cls):
