--- conflicted
+++ resolved
@@ -188,6 +188,22 @@
       "justMyCode": true
     }
   ]
+  "version": "0.2.0",
+  "configurations": [
+    {
+      "name": "Python: Django Run",
+      "type": "python",
+      "request": "launch",
+      "program": "${workspaceFolder}/manage.py",
+      "args": ["runserver"],
+      "env": {
+        "OPTIMAP_DEBUG": "True",
+        "OPTIMAP_CACHE": "dummy"
+      },
+      "django": true,
+      "justMyCode": true
+    }
+  ]
 }
 ```
 
@@ -208,11 +224,7 @@
 
 ### Create Superusers/Admin
 
-<<<<<<< HEAD
 Superusers or administrators can be created using the `createsuperuser` command. This user will have access to the Django admin interface.
-=======
-Superusers/admin can be created using the createsuperuser command:
->>>>>>> 69dbaa57
 
 ```bash
 python manage.py createsuperuser --username=optimap --email=nomail@optimap.science
@@ -292,6 +304,17 @@
   },
   "django": true,
   "justMyCode": true
+  "name": "Python: Django Test",
+  "type": "python",
+  "request": "launch",
+  "pythonArgs": ["-Wa"],
+  "program": "${workspaceFolder}/manage.py",
+  "args": ["test", "tests"],
+  "env": {
+    "OPTIMAP_DEBUG": "True"
+  },
+  "django": true,
+  "justMyCode": true
 }
 ```
 
@@ -301,7 +324,7 @@
 
 ### Issues during development
 
-* If you get a message during login that there is an issue with the CSRF token, e.g. `WARNING:django.security.csrf:Forbidden (CSRF token from POST incorrect.): /loginres/` in the log and also i nthe UI, then switch to using `localhost:8000` as the domain, not the localhost IP used in the examples in this README file.
+- If you get a message during login that there is an issue with the CSRF token, e.g. `WARNING:django.security.csrf:Forbidden (CSRF token from POST incorrect.): /loginres/` in the log and also i nthe UI, then switch to using `localhost:8000` as the domain, not the localhost IP used in the examples in this README file.
 
 ## Deploy
 
