"""
Django settings for geodjango project.

Generated by 'django-admin startproject' using Django 4.0.5.

For more information on this file, see
https://docs.djangoproject.com/en/4.0/topics/settings/

For the full list of settings and their values, see
https://docs.djangoproject.com/en/4.0/ref/settings/

See also
https://djangocentral.com/environment-variables-in-django/
"""

import os
import environ
import dj_database_url
import re

# .env file in the same directory as settings.py
env = environ.Env()
environ.Env.read_env()

# use this if setting up on Windows 10 with GDAL installed from OSGeo4W using defaults
if os.name == 'nt':
    VIRTUAL_ENV_BASE = os.environ['VIRTUAL_ENV']
    os.environ['PATH'] = os.path.join(VIRTUAL_ENV_BASE, r'.\Lib\site-packages\osgeo') + ';' + os.environ['PATH']
    os.environ['PROJ_LIB'] = os.path.join(VIRTUAL_ENV_BASE, r'.\Lib\site-packages\osgeo\data\proj') + ';' + os.environ['PATH']
    GDAL_LIBRARY_PATH = os.path.join(VIRTUAL_ENV_BASE,r'.\Lib\site-packages\osgeo\gdal304.dll')
    GEOS_LIBRARY_PATH = os.path.join(VIRTUAL_ENV_BASE,r'.\Lib\site-packages\osgeo\geos_c.dll')


# SECURITY WARNING: keep the secret key used in production secret!
SECRET_KEY = env('SECRET_KEY', default='django-insecure')

# SECURITY WARNING: don't run with debug turned on in production!
DEBUG = env('OPTIMAP_DEBUG', default=False)

ALLOWED_HOSTS = [i.strip('[]') for i in env('OPTIMAP_ALLOWED_HOST', default='*').split(',')]

OPTIMAP_SUPERUSER_EMAILS = [i.strip('[]') for i in env('OPTIMAP_SUPERUSER_EMAILS', default='').split(',')]

TEST_HARVESTING_ONLINE = env('OPTIMAP_TEST_HARVESTING_ONLINE', default=False)

ROOT_URLCONF = 'optimap.urls'

AUTHENTICATION_BACKENDS = [
    'django.contrib.auth.backends.ModelBackend',
    "sesame.backends.ModelBackend",
]

INSTALLED_APPS = [
    'django.contrib.admin',
    'django.contrib.auth',
    'django.contrib.contenttypes',
    'django.contrib.sessions',
    'django.contrib.messages',
    'django.contrib.staticfiles',
    'django.contrib.gis',
    'django.contrib.sitemaps',
    'rest_framework',
    'rest_framework_gis',
    'publications',
    'django_q',
    'drf_spectacular',
    'drf_spectacular_sidecar',
    'leaflet',
    'import_export',
]

REST_FRAMEWORK = {
    'DEFAULT_SCHEMA_CLASS': 'drf_spectacular.openapi.AutoSchema',
    'DEFAULT_PAGINATION_CLASS': 'rest_framework.pagination.LimitOffsetPagination',
	'PAGE_SIZE': 999,
}

# https://github.com/tfranzel/drf-spectacular
SPECTACULAR_SETTINGS = {
    'TITLE': 'OPTIMAP API',
    'DESCRIPTION': 'OPTIMAP provides geospatial metadata for scientific publications.',
    'VERSION': '1.0.0',
    'SERVE_INCLUDE_SCHEMA': False,
    'SWAGGER_UI_DIST': 'SIDECAR',  # shorthand to use the sidecar instead
    'SWAGGER_UI_FAVICON_HREF': 'SIDECAR',
    'REDOC_DIST': 'SIDECAR',
    # https://github.com/Redocly/redoc#redoc-options-object
    'REDOC_UI_SETTINGS': {
        # https://github.com/Redocly/redoc#redoc-theme-object
        'theme': {
            'sidebar': {
                # 'backgroundColor': '#ff0000',
            },
            'colors': {
                'primary': {
                    'main': '#158F9B',
                    'light': '#B9F0F6'
                },
                "http": {
                    "get": "#158F9B",
                    "post": "#3C159B",
                    "put": "#3C159B",
                    "delete": "#9B2115"
                },
                "success": {
                    "main": "#158F9B",
                    "light": "#9B7115",
                    "dark": "#3C159B",
                    "contrastText": "#000"
                },
                "text": {
                    "primary": "rgba(0, 0, 0, 1)",
                    "secondary": "#158F9B"
                },
            },
            "typography": {
                "heading1": {
                    "color": "#158F9B",
                },
                "heading2": {
                    "color": "#158F9B",
                },
                "heading3": {
                    "color": "#158F9B",
                },
                "links": {
                    "color": "#158F9B",
                    "visited": "#158F9B",
                    "hover": "#3C159B"
                }
            },
        }
    },
}

Q_CLUSTER = {
    'name': 'optimap',
    'workers': 1,
    'timeout': 10,
    'retry': 20,
    'queue_limit': 50,
    'bulk': 10,
    'orm': 'default',
    'ack_failures': True,
    'max_attempts': 5,
    'attempt_count': 0,
}

CACHES = {
    # defaults to database caching to persist across processes, see https://docs.djangoproject.com/en/4.1/topics/cache/#local-memory-caching
    'default': {
        'BACKEND': 'django.core.cache.backends.db.DatabaseCache',
        'LOCATION': 'cache',
    },

    # use for development
    'dummy': {
        'BACKEND': 'django.core.cache.backends.dummy.DummyCache',
    },

    #'redis': {
    #    "BACKEND": "django_redis.cache.RedisCache",
    #    "LOCATION": "redis://127.0.0.1:6379/1",
    #    "OPTIONS": {
    #        "CLIENT_CLASS": "django_redis.client.DefaultClient",
    #    },
    #}
}

SESSION_ENGINE = "django.contrib.sessions.backends.cached_db" # store session data in database, it's persistent and fast enough for us

CACHE_MIDDLEWARE_ALIAS = env('OPTIMAP_CACHE', default='default')
CACHE_MIDDLEWARE_SECONDS = env('OPTIMAP_CACHE_SECONDS', default=3600)

# for testing email sending EMAIL_BACKEND = 'django.core.mail.backends.smtp.EmailBackend'
EMAIL_BACKEND =       env('OPTIMAP_EMAIL_BACKEND', default='django.core.mail.backends.console.EmailBackend')
EMAIL_HOST =          env('OPTIMAP_EMAIL_HOST', default='optimap.dev')
EMAIL_PORT =          env('OPTIMAP_EMAIL_PORT_SMTP', default=587)
EMAIL_HOST_IMAP =     env('OPTIMAP_EMAIL_HOST_IMAP', default='optimap.imap')
EMAIL_PORT_IMAP =     env('OPTIMAP_EMAIL_PORT_IMAP', default=993)
EMAIL_HOST_USER =     env('OPTIMAP_EMAIL_HOST_USER', default='optimap@dev')
EMAIL_HOST_PASSWORD = env('OPTIMAP_EMAIL_HOST_PASSWORD', default='')
EMAIL_USE_TLS =       env('OPTIMAP_EMAIL_USE_TLS', default=False)
EMAIL_USE_SSL =       env('OPTIMAP_EMAIL_USE_SSL', default=False)
EMAIL_IMAP_SENT_FOLDER = env('OPTIMAP_EMAIL_IMAP_SENT_FOLDER', default='')
<<<<<<< HEAD
BASE_URL = env("BASE_URL", default="http://127.0.0.1:8000")
=======
EMAIL_SEND_DELAY = 2
>>>>>>> cfb0f1be

MIDDLEWARE = [
    'django.middleware.cache.UpdateCacheMiddleware',
    'django.middleware.common.CommonMiddleware',
    'django.middleware.cache.FetchFromCacheMiddleware',
    'django.middleware.security.SecurityMiddleware',
    'whitenoise.middleware.WhiteNoiseMiddleware',
    'django.contrib.sessions.middleware.SessionMiddleware',
    'django.middleware.cache.UpdateCacheMiddleware',
    'django.middleware.common.CommonMiddleware',
    'django.middleware.cache.FetchFromCacheMiddleware',
    'django.middleware.csrf.CsrfViewMiddleware',
    'django.contrib.auth.middleware.AuthenticationMiddleware',
    'django.contrib.messages.middleware.MessageMiddleware',
    'django.middleware.clickjacking.XFrameOptionsMiddleware',
    "django.contrib.auth.middleware.AuthenticationMiddleware",
    "django.contrib.sites.middleware.CurrentSiteMiddleware",
    "sesame.middleware.AuthenticationMiddleware",
    "django_currentuser.middleware.ThreadLocalUserMiddleware",
]

ROOT_URLCONF = 'optimap.urls'

TEMPLATES = [
    {
        'BACKEND': 'django.template.backends.django.DjangoTemplates',
        'DIRS': ['publications/templates'],
        'APP_DIRS': True,
        'OPTIONS': {
            'context_processors': [
                'django.template.context_processors.debug',
                'django.template.context_processors.request',
                'django.contrib.auth.context_processors.auth',
                'django.contrib.messages.context_processors.messages',
                'optimap.urls.site',
            ],
        },
    },
]

WSGI_APPLICATION = 'optimap.wsgi.application'

# Database
# https://docs.djangoproject.com/en/4.0/ref/settings/#databases
# https://pypi.org/project/dj-database-url/
DATABASES = {
    'default': dj_database_url.config( # this uses DATABASE_URL environment variable
        # value must be URL-encoded: postgres://user:p%23ssword!@localhost/foobar
        default='postgis://optimap:optimap@localhost:5432/optimap',
        conn_max_age=600
        )
}

# Internationalization
# https://docs.djangoproject.com/en/4.0/topics/i18n/

LANGUAGE_CODE = 'en-us'

TIME_ZONE = 'UTC'

USE_I18N = True

USE_TZ = True


# Static files (CSS, JavaScript, Images)
# https://docs.djangoproject.com/en/4.0/howto/static-files/
# https://docs.djangoproject.com/en/4.1/ref/contrib/staticfiles/
STATIC_ROOT = 'static/'
STATIC_URL = '/static/'
STATICFILES_DIRS = ['publications/static']

# serve static files with Django, not with a dedicated webserver: http://whitenoise.evans.io/en/stable/django.html
STATICFILES_STORAGE = "whitenoise.storage.CompressedStaticFilesStorage"

# Default primary key field type
# https://docs.djangoproject.com/en/4.0/ref/settings/#default-auto-field

DEFAULT_AUTO_FIELD = 'django.db.models.BigAutoField'

LOGGING = {
    'version': 1,
    'disable_existing_loggers': False,
    'formatters': {
        'verbose': {
            'format': '{levelname} {asctime} {module} {process:d} {thread:d} {message}',
            'style': '{',
        },
        'simple': {
            'format': '{levelname} {message}',
            'style': '{',
        },
    },
    'filters': {
        'require_debug_false': {
            '()': 'django.utils.log.RequireDebugFalse',
        },
        'require_debug_true': { # passes on records when DEBUG is True
            '()': 'django.utils.log.RequireDebugTrue',
        },
    },
    'handlers': {
        'console': {
            'level': 'DEBUG',
            'filters': ['require_debug_true'],
            'class': 'logging.StreamHandler',
            'formatter': 'simple'
        },
        'mail_admins': {
            'level': 'WARNING',
            'filters': ['require_debug_false'],
            'class': 'django.utils.log.AdminEmailHandler',
            'include_html': True
        },
    },
    'loggers': {
        'django': {
            'handlers': ['console', 'mail_admins'],
            'level': 'INFO',
        },
        'publications': {
            'handlers': ['console', 'mail_admins'],
            'level': env('OPTIMAP_LOGGING_CONSOLE_LEVEL', default='INFO'),
        },
        'django.request': {
            'handlers': ['mail_admins'],
            'level': 'WARNING',
            'propagate': False,
        }
    }
}

IGNORABLE_404_URLS = (
    re.compile(r"\.(php|cgi|env)$"),
    re.compile(r"^/phpmyadmin/"),
    re.compile(r'wp-login$'),
    re.compile(r'(.*)/wp-includes/(.*)'),
    re.compile(r"^/(http|https)$"),
    re.compile(r"ads.txt$"),
    re.compile(r"^\.git"),
)

CSRF_TRUSTED_ORIGINS = [i.strip('[]') for i in env('CSRF_TRUSTED_ORIGINS', default='https://localhost:8000').split(',')]

ADMINS = [('OPTIMAP', 'login@optimap.science')]<|MERGE_RESOLUTION|>--- conflicted
+++ resolved
@@ -183,11 +183,8 @@
 EMAIL_USE_TLS =       env('OPTIMAP_EMAIL_USE_TLS', default=False)
 EMAIL_USE_SSL =       env('OPTIMAP_EMAIL_USE_SSL', default=False)
 EMAIL_IMAP_SENT_FOLDER = env('OPTIMAP_EMAIL_IMAP_SENT_FOLDER', default='')
-<<<<<<< HEAD
 BASE_URL = env("BASE_URL", default="http://127.0.0.1:8000")
-=======
 EMAIL_SEND_DELAY = 2
->>>>>>> cfb0f1be
 
 MIDDLEWARE = [
     'django.middleware.cache.UpdateCacheMiddleware',
