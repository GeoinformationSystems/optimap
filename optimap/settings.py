"""
Django settings for geodjango project.

Generated by 'django-admin startproject' using Django 4.0.5.

For more information on this file, see
https://docs.djangoproject.com/en/4.0/topics/settings/

For the full list of settings and their values, see
https://docs.djangoproject.com/en/4.0/ref/settings/

See also
https://djangocentral.com/environment-variables-in-django/
"""

import os
import environ
import dj_database_url
import re

# .env file in the same directory as settings.py
env = environ.Env()
environ.Env.read_env()

# use this if setting up on Windows 10 with GDAL installed from OSGeo4W using defaults
if os.name == 'nt':
    VIRTUAL_ENV_BASE = os.environ['VIRTUAL_ENV']
    os.environ['PATH'] = os.path.join(VIRTUAL_ENV_BASE, r'.\Lib\site-packages\osgeo') + ';' + os.environ['PATH']
    os.environ['PROJ_LIB'] = os.path.join(VIRTUAL_ENV_BASE, r'.\Lib\site-packages\osgeo\data\proj') + ';' + os.environ['PATH']
    GDAL_LIBRARY_PATH = os.path.join(VIRTUAL_ENV_BASE,r'.\Lib\site-packages\osgeo\gdal304.dll')
    GEOS_LIBRARY_PATH = os.path.join(VIRTUAL_ENV_BASE,r'.\Lib\site-packages\osgeo\geos_c.dll')


# SECURITY WARNING: keep the secret key used in production secret!
SECRET_KEY = env('SECRET_KEY', default='django-insecure')

# SECURITY WARNING: don't run with debug turned on in production!
<<<<<<< HEAD
DEBUG = True
=======
DEBUG = env('OPTIMAP_DEBUG', default=False)
>>>>>>> 03844fc6

ALLOWED_HOSTS = [i.strip('[]') for i in env('OPTIMAP_ALLOWED_HOST', default='*').split(',')]

OPTIMAP_SUPERUSER_EMAILS = [i.strip('[]') for i in env('OPTIMAP_SUPERUSER_EMAILS', default='').split(',')]

TEST_HARVESTING_ONLINE = env('OPTIMAP_TEST_HARVESTING_ONLINE', default=False)

ROOT_URLCONF = 'optimap.urls'

AUTHENTICATION_BACKENDS = [
    'django.contrib.auth.backends.ModelBackend',
    "sesame.backends.ModelBackend",
]

INSTALLED_APPS = [
    'django.contrib.admin',
    'django.contrib.auth',
    'django.contrib.contenttypes',
    'django.contrib.sessions',
    'django.contrib.messages',
    'django.contrib.staticfiles',
    'django.contrib.gis',
    'django.contrib.sitemaps',
    'rest_framework',
    'rest_framework_gis',
    'publications',
    'django_q',
    'drf_spectacular',
    'drf_spectacular_sidecar',
    'leaflet',
    'import_export',
]

REST_FRAMEWORK = {
    'DEFAULT_SCHEMA_CLASS': 'drf_spectacular.openapi.AutoSchema',
    'DEFAULT_PAGINATION_CLASS': 'rest_framework.pagination.LimitOffsetPagination',
	'PAGE_SIZE': 999,
}

# https://github.com/tfranzel/drf-spectacular
SPECTACULAR_SETTINGS = {
    'TITLE': 'OPTIMAP API',
    'DESCRIPTION': 'OPTIMAP provides geospatial metadata for scientific publications.',
    'VERSION': '1.0.0',
    'SERVE_INCLUDE_SCHEMA': False,
    'SWAGGER_UI_DIST': 'SIDECAR',  # shorthand to use the sidecar instead
    'SWAGGER_UI_FAVICON_HREF': 'SIDECAR',
    'REDOC_DIST': 'SIDECAR',
    # https://github.com/Redocly/redoc#redoc-options-object
    'REDOC_UI_SETTINGS': {
        # https://github.com/Redocly/redoc#redoc-theme-object
        'theme': {
            'sidebar': {
                # 'backgroundColor': '#ff0000',
            },
            'colors': {
                'primary': {
                    'main': '#158F9B',
                    'light': '#B9F0F6'
                },
                "http": {
                    "get": "#158F9B",
                    "post": "#3C159B",
                    "put": "#3C159B",
                    "delete": "#9B2115"
                },
                "success": {
                    "main": "#158F9B",
                    "light": "#9B7115",
                    "dark": "#3C159B",
                    "contrastText": "#000"
                },
                "text": {
                    "primary": "rgba(0, 0, 0, 1)",
                    "secondary": "#158F9B"
                },
            },
            "typography": {
                "heading1": {
                    "color": "#158F9B",
                },
                "heading2": {
                    "color": "#158F9B",
                },
                "heading3": {
                    "color": "#158F9B",
                },
                "links": {
                    "color": "#158F9B",
                    "visited": "#158F9B",
                    "hover": "#3C159B"
                }
            },
        }
    },
}

Q_CLUSTER = {
    'name': 'optimap',
    'workers': 1,
    'timeout': 10,
    'retry': 20,
    'queue_limit': 50,
    'bulk': 10,
    'orm': 'default',
    'ack_failures': True,
    'max_attempts': 5,
    'attempt_count': 0,
}

CACHES = {
    # defaults to database caching to persist across processes, see https://docs.djangoproject.com/en/4.1/topics/cache/#local-memory-caching
    'default': {
        'BACKEND': 'django.core.cache.backends.db.DatabaseCache',
        'LOCATION': 'cache',
    },

    # use for development
    'dummy': {
        'BACKEND': 'django.core.cache.backends.dummy.DummyCache',
    },

    #'redis': {
    #    "BACKEND": "django_redis.cache.RedisCache",
    #    "LOCATION": "redis://127.0.0.1:6379/1",
    #    "OPTIONS": {
    #        "CLIENT_CLASS": "django_redis.client.DefaultClient",
    #    },
    #}
}

SESSION_ENGINE = "django.contrib.sessions.backends.cached_db" # store session data in database, it's persistent and fast enough for us

CACHE_MIDDLEWARE_ALIAS = env('OPTIMAP_CACHE', default='default')
CACHE_MIDDLEWARE_SECONDS = env('OPTIMAP_CACHE_SECONDS', default=3600)

# for testing email sending EMAIL_BACKEND = 'django.core.mail.backends.smtp.EmailBackend'
EMAIL_BACKEND =       env('OPTIMAP_EMAIL_BACKEND', default='django.core.mail.backends.console.EmailBackend')
EMAIL_HOST =          env('OPTIMAP_EMAIL_HOST', default='optimap.dev')
EMAIL_PORT =          env('OPTIMAP_EMAIL_PORT_SMTP', default=587)
EMAIL_HOST_IMAP =     env('OPTIMAP_EMAIL_HOST_IMAP', default='optimap.imap')
EMAIL_PORT_IMAP =     env('OPTIMAP_EMAIL_PORT_IMAP', default=993)
EMAIL_HOST_USER =     env('OPTIMAP_EMAIL_HOST_USER', default='optimap@dev')
EMAIL_HOST_PASSWORD = env('OPTIMAP_EMAIL_HOST_PASSWORD', default='')
EMAIL_USE_TLS =       env('OPTIMAP_EMAIL_USE_TLS', default=False)
EMAIL_USE_SSL =       env('OPTIMAP_EMAIL_USE_SSL', default=False)
EMAIL_IMAP_SENT_FOLDER = env('OPTIMAP_EMAIL_IMAP_SENT_FOLDER', default='')
<<<<<<< HEAD
OAI_USERNAME = env("OPTIMAP_OAI_USERNAME", default="")
OAI_PASSWORD = env("OPTIMAP_OAI_PASSWORD", default="")
=======
EMAIL_SEND_DELAY = 2
>>>>>>> 03844fc6

MIDDLEWARE = [
    'django.middleware.cache.UpdateCacheMiddleware',
    'django.middleware.common.CommonMiddleware',
    'django.middleware.cache.FetchFromCacheMiddleware',
    'django.middleware.security.SecurityMiddleware',
    'whitenoise.middleware.WhiteNoiseMiddleware',
    'django.contrib.sessions.middleware.SessionMiddleware',
    'django.middleware.cache.UpdateCacheMiddleware',
    'django.middleware.common.CommonMiddleware',
    'django.middleware.cache.FetchFromCacheMiddleware',
    'django.middleware.csrf.CsrfViewMiddleware',
    'django.contrib.auth.middleware.AuthenticationMiddleware',
    'django.contrib.messages.middleware.MessageMiddleware',
    'django.middleware.clickjacking.XFrameOptionsMiddleware',
    "django.contrib.auth.middleware.AuthenticationMiddleware",
    "django.contrib.sites.middleware.CurrentSiteMiddleware",
    "sesame.middleware.AuthenticationMiddleware",
    "django_currentuser.middleware.ThreadLocalUserMiddleware",
]

ROOT_URLCONF = 'optimap.urls'

TEMPLATES = [
    {
        'BACKEND': 'django.template.backends.django.DjangoTemplates',
        'DIRS': ['publications/templates'],
        'APP_DIRS': True,
        'OPTIONS': {
            'context_processors': [
                'django.template.context_processors.debug',
                'django.template.context_processors.request',
                'django.contrib.auth.context_processors.auth',
                'django.contrib.messages.context_processors.messages',
                'optimap.urls.site',
            ],
        },
    },
]

WSGI_APPLICATION = 'optimap.wsgi.application'

# Database
# https://docs.djangoproject.com/en/4.0/ref/settings/#databases
# https://pypi.org/project/dj-database-url/
DATABASES = {
    'default': dj_database_url.config( # this uses DATABASE_URL environment variable
        # value must be URL-encoded: postgres://user:p%23ssword!@localhost/foobar
        default='postgis://optimap:optimap@localhost:5432/optimap',
        conn_max_age=600
        )
}

# Internationalization
# https://docs.djangoproject.com/en/4.0/topics/i18n/

LANGUAGE_CODE = 'en-us'

TIME_ZONE = 'UTC'

USE_I18N = True

USE_TZ = True


# Static files (CSS, JavaScript, Images)
# https://docs.djangoproject.com/en/4.0/howto/static-files/
# https://docs.djangoproject.com/en/4.1/ref/contrib/staticfiles/
STATIC_ROOT = 'static/'
STATIC_URL = '/static/'
STATICFILES_DIRS = ['publications/static']

# serve static files with Django, not with a dedicated webserver: http://whitenoise.evans.io/en/stable/django.html
STATICFILES_STORAGE = "whitenoise.storage.CompressedStaticFilesStorage"

# Default primary key field type
# https://docs.djangoproject.com/en/4.0/ref/settings/#default-auto-field

DEFAULT_AUTO_FIELD = 'django.db.models.BigAutoField'

LOGGING = {
    'version': 1,
    'disable_existing_loggers': False,
    'formatters': {
        'verbose': {
            'format': '{levelname} {asctime} {module} {process:d} {thread:d} {message}',
            'style': '{',
        },
        'simple': {
            'format': '{levelname} {message}',
            'style': '{',
        },
    },
    'filters': {
        'require_debug_false': {
            '()': 'django.utils.log.RequireDebugFalse',
        },
        'require_debug_true': { # passes on records when DEBUG is True
            '()': 'django.utils.log.RequireDebugTrue',
        },
    },
    'handlers': {
        'console': {
            'level': 'DEBUG',
            'filters': ['require_debug_true'],
            'class': 'logging.StreamHandler',
            'formatter': 'simple'
        },
        'mail_admins': {
            'level': 'WARNING',
            'filters': ['require_debug_false'],
            'class': 'django.utils.log.AdminEmailHandler',
            'include_html': True
        },
    },
    'loggers': {
        'django': {
            'handlers': ['console', 'mail_admins'],
            'level': 'INFO',
        },
        'publications': {
            'handlers': ['console', 'mail_admins'],
            'level': env('OPTIMAP_LOGGING_CONSOLE_LEVEL', default='INFO'),
        },
        'django.request': {
            'handlers': ['mail_admins'],
            'level': 'WARNING',
            'propagate': False,
        }
    }
}

IGNORABLE_404_URLS = (
    re.compile(r"\.(php|cgi|env)$"),
    re.compile(r"^/phpmyadmin/"),
    re.compile(r'wp-login$'),
    re.compile(r'(.*)/wp-includes/(.*)'),
    re.compile(r"^/(http|https)$"),
    re.compile(r"ads.txt$"),
    re.compile(r"^\.git"),
)

CSRF_TRUSTED_ORIGINS = [i.strip('[]') for i in env('CSRF_TRUSTED_ORIGINS', default='https://localhost:8000').split(',')]

ADMINS = [('OPTIMAP', 'login@optimap.science')]<|MERGE_RESOLUTION|>--- conflicted
+++ resolved
@@ -35,11 +35,7 @@
 SECRET_KEY = env('SECRET_KEY', default='django-insecure')
 
 # SECURITY WARNING: don't run with debug turned on in production!
-<<<<<<< HEAD
-DEBUG = True
-=======
 DEBUG = env('OPTIMAP_DEBUG', default=False)
->>>>>>> 03844fc6
 
 ALLOWED_HOSTS = [i.strip('[]') for i in env('OPTIMAP_ALLOWED_HOST', default='*').split(',')]
 
@@ -187,12 +183,9 @@
 EMAIL_USE_TLS =       env('OPTIMAP_EMAIL_USE_TLS', default=False)
 EMAIL_USE_SSL =       env('OPTIMAP_EMAIL_USE_SSL', default=False)
 EMAIL_IMAP_SENT_FOLDER = env('OPTIMAP_EMAIL_IMAP_SENT_FOLDER', default='')
-<<<<<<< HEAD
 OAI_USERNAME = env("OPTIMAP_OAI_USERNAME", default="")
 OAI_PASSWORD = env("OPTIMAP_OAI_PASSWORD", default="")
-=======
 EMAIL_SEND_DELAY = 2
->>>>>>> 03844fc6
 
 MIDDLEWARE = [
     'django.middleware.cache.UpdateCacheMiddleware',
